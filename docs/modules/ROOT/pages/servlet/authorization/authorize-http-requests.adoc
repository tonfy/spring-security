--- conflicted
+++ resolved
@@ -180,15 +180,16 @@
     return http.build();
 }
 ----
-<<<<<<< HEAD
-====
+======
 
 By default, the `AuthorizationFilter` does not apply to `DispatcherType.ERROR` and `DispatcherType.ASYNC`.
 We can configure Spring Security to apply the authorization rules to all dispatcher types by using the `shouldFilterAllDispatcherTypes` method:
 
 .Set shouldFilterAllDispatcherTypes to true
-====
-.Java
+[tabs]
+======
+Java::
++
 [source,java,role="primary"]
 ----
 @Bean
@@ -203,7 +204,9 @@
     return http.build();
 }
 ----
-.Kotlin
+
+Kotlin::
++
 [source,kotlin,role="secondary"]
 ----
 @Bean
@@ -217,7 +220,4 @@
     return http.build()
 }
 ----
-====
-=======
-======
->>>>>>> 39c43159
+======
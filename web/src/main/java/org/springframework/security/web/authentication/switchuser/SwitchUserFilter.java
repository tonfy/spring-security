/*
 * Copyright 2004, 2005, 2006 Acegi Technology Pty Limited
 *
 * Licensed under the Apache License, Version 2.0 (the "License");
 * you may not use this file except in compliance with the License.
 * You may obtain a copy of the License at
 *
 *      https://www.apache.org/licenses/LICENSE-2.0
 *
 * Unless required by applicable law or agreed to in writing, software
 * distributed under the License is distributed on an "AS IS" BASIS,
 * WITHOUT WARRANTIES OR CONDITIONS OF ANY KIND, either express or implied.
 * See the License for the specific language governing permissions and
 * limitations under the License.
 */

package org.springframework.security.web.authentication.switchuser;

import java.io.IOException;
import java.util.ArrayList;
import java.util.Collection;
import java.util.List;

import javax.servlet.FilterChain;
import javax.servlet.ServletException;
import javax.servlet.ServletRequest;
import javax.servlet.ServletResponse;
import javax.servlet.http.HttpServletRequest;
import javax.servlet.http.HttpServletResponse;

import org.springframework.beans.BeansException;
import org.springframework.context.ApplicationEventPublisher;
import org.springframework.context.ApplicationEventPublisherAware;
import org.springframework.context.MessageSource;
import org.springframework.context.MessageSourceAware;
import org.springframework.context.support.MessageSourceAccessor;
import org.springframework.core.log.LogMessage;
import org.springframework.security.authentication.AccountExpiredException;
import org.springframework.security.authentication.AccountStatusUserDetailsChecker;
import org.springframework.security.authentication.AuthenticationCredentialsNotFoundException;
import org.springframework.security.authentication.AuthenticationDetailsSource;
import org.springframework.security.authentication.CredentialsExpiredException;
import org.springframework.security.authentication.DisabledException;
import org.springframework.security.authentication.LockedException;
import org.springframework.security.authentication.UsernamePasswordAuthenticationToken;
import org.springframework.security.core.Authentication;
import org.springframework.security.core.AuthenticationException;
import org.springframework.security.core.GrantedAuthority;
import org.springframework.security.core.SpringSecurityMessageSource;
import org.springframework.security.core.context.SecurityContext;
import org.springframework.security.core.context.SecurityContextHolder;
import org.springframework.security.core.context.SecurityContextHolderStrategy;
import org.springframework.security.core.userdetails.UserDetails;
import org.springframework.security.core.userdetails.UserDetailsChecker;
import org.springframework.security.core.userdetails.UserDetailsService;
import org.springframework.security.core.userdetails.UsernameNotFoundException;
import org.springframework.security.web.authentication.AuthenticationFailureHandler;
import org.springframework.security.web.authentication.AuthenticationSuccessHandler;
import org.springframework.security.web.authentication.SimpleUrlAuthenticationFailureHandler;
import org.springframework.security.web.authentication.SimpleUrlAuthenticationSuccessHandler;
import org.springframework.security.web.authentication.WebAuthenticationDetailsSource;
import org.springframework.security.web.context.RequestAttributeSecurityContextRepository;
import org.springframework.security.web.context.SecurityContextRepository;
import org.springframework.security.web.util.UrlUtils;
import org.springframework.security.web.util.matcher.AntPathRequestMatcher;
import org.springframework.security.web.util.matcher.RequestMatcher;
import org.springframework.util.Assert;
import org.springframework.web.filter.GenericFilterBean;
import org.springframework.web.util.UrlPathHelper;

/**
 * Switch User processing filter responsible for user context switching.
 * <p>
 * This filter is similar to Unix 'su' however for Spring Security-managed web
 * applications. A common use-case for this feature is the ability to allow
 * higher-authority users (e.g. ROLE_ADMIN) to switch to a regular user (e.g. ROLE_USER).
 * <p>
 * This filter assumes that the user performing the switch will be required to be logged
 * in as normal (i.e. as a ROLE_ADMIN user). The user will then access a page/controller
 * that enables the administrator to specify who they wish to become (see
 * <code>switchUserUrl</code>).
 * <p>
 * <b>Note: This URL will be required to have appropriate security constraints configured
 * so that only users of that role can access it (e.g. ROLE_ADMIN).</b>
 * <p>
 * On a successful switch, the user's <code>SecurityContext</code> will be updated to
 * reflect the specified user and will also contain an additional
 * {@link org.springframework.security.web.authentication.switchuser.SwitchUserGrantedAuthority}
 * which contains the original user. Before switching, a check will be made on whether the
 * user is already currently switched, and any current switch will be exited to prevent
 * "nested" switches.
 * <p>
 * To 'exit' from a user context, the user needs to access a URL (see
 * <code>exitUserUrl</code>) that will switch back to the original user as identified by
 * the <code>ROLE_PREVIOUS_ADMINISTRATOR</code>.
 * <p>
 * To configure the Switch User Processing Filter, create a bean definition for the Switch
 * User processing filter and add to the filterChainProxy. Note that the filter must come
 * <b>after</b> the <tt>FilterSecurityInteceptor</tt> in the chain, in order to apply the
 * correct constraints to the <tt>switchUserUrl</tt>. Example:
 *
 * <pre>
 * &lt;bean id="switchUserProcessingFilter" class="org.springframework.security.web.authentication.switchuser.SwitchUserFilter"&gt;
 *    &lt;property name="userDetailsService" ref="userDetailsService" /&gt;
 *    &lt;property name="switchUserUrl" value="/login/impersonate" /&gt;
 *    &lt;property name="exitUserUrl" value="/logout/impersonate" /&gt;
 *    &lt;property name="targetUrl" value="/index.jsp" /&gt;
 * &lt;/bean&gt;
 * </pre>
 *
 * @author Mark St.Godard
 * @see SwitchUserGrantedAuthority
 */
public class SwitchUserFilter extends GenericFilterBean implements ApplicationEventPublisherAware, MessageSourceAware {

	public static final String SPRING_SECURITY_SWITCH_USERNAME_KEY = "username";

	public static final String ROLE_PREVIOUS_ADMINISTRATOR = "ROLE_PREVIOUS_ADMINISTRATOR";

	private SecurityContextHolderStrategy securityContextHolderStrategy = SecurityContextHolder
			.getContextHolderStrategy();

	private ApplicationEventPublisher eventPublisher;

	private AuthenticationDetailsSource<HttpServletRequest, ?> authenticationDetailsSource = new WebAuthenticationDetailsSource();

	protected MessageSourceAccessor messages = SpringSecurityMessageSource.getAccessor();

	private RequestMatcher exitUserMatcher = createMatcher("/logout/impersonate");

	private RequestMatcher switchUserMatcher = createMatcher("/login/impersonate");

	private String targetUrl;

	private String switchFailureUrl;

	private String usernameParameter = SPRING_SECURITY_SWITCH_USERNAME_KEY;

	private String switchAuthorityRole = ROLE_PREVIOUS_ADMINISTRATOR;

	private SwitchUserAuthorityChanger switchUserAuthorityChanger;

	private UserDetailsService userDetailsService;

	private UserDetailsChecker userDetailsChecker = new AccountStatusUserDetailsChecker();

	private AuthenticationSuccessHandler successHandler;

	private AuthenticationFailureHandler failureHandler;

	private SecurityContextRepository securityContextRepository = new RequestAttributeSecurityContextRepository();

	@Override
	public void afterPropertiesSet() {
		Assert.notNull(this.userDetailsService, "userDetailsService must be specified");
		Assert.isTrue(this.successHandler != null || this.targetUrl != null,
				"You must set either a successHandler or the targetUrl");
		if (this.targetUrl != null) {
			Assert.isNull(this.successHandler, "You cannot set both successHandler and targetUrl");
			this.successHandler = new SimpleUrlAuthenticationSuccessHandler(this.targetUrl);
		}
		if (this.failureHandler == null) {
			this.failureHandler = (this.switchFailureUrl != null)
					? new SimpleUrlAuthenticationFailureHandler(this.switchFailureUrl)
					: new SimpleUrlAuthenticationFailureHandler();
		}
		else {
			Assert.isNull(this.switchFailureUrl, "You cannot set both a switchFailureUrl and a failureHandler");
		}
	}

	@Override
	public void doFilter(ServletRequest request, ServletResponse response, FilterChain chain)
			throws IOException, ServletException {
		doFilter((HttpServletRequest) request, (HttpServletResponse) response, chain);
	}

	private void doFilter(HttpServletRequest request, HttpServletResponse response, FilterChain chain)
			throws IOException, ServletException {
		// check for switch or exit request
		if (requiresSwitchUser(request)) {
			// if set, attempt switch and store original
			try {
				Authentication targetUser = attemptSwitchUser(request);
				// update the current context to the new target user
				SecurityContext context = this.securityContextHolderStrategy.createEmptyContext();
				context.setAuthentication(targetUser);
				this.securityContextHolderStrategy.setContext(context);
				this.logger.debug(LogMessage.format("Set SecurityContextHolder to %s", targetUser));
				this.securityContextRepository.saveContext(context, request, response);
				// redirect to target url
				this.successHandler.onAuthenticationSuccess(request, response, targetUser);
			}
			catch (AuthenticationException ex) {
				this.logger.debug("Failed to switch user", ex);
				this.failureHandler.onAuthenticationFailure(request, response, ex);
			}
			return;
		}
		if (requiresExitUser(request)) {
			// get the original authentication object (if exists)
			Authentication originalUser = attemptExitUser(request);
			// update the current context back to the original user
			SecurityContext context = this.securityContextHolderStrategy.createEmptyContext();
			context.setAuthentication(originalUser);
			this.securityContextHolderStrategy.setContext(context);
			this.logger.debug(LogMessage.format("Set SecurityContextHolder to %s", originalUser));
			this.securityContextRepository.saveContext(context, request, response);
			// redirect to target url
			this.successHandler.onAuthenticationSuccess(request, response, originalUser);
			return;
		}
		this.logger.trace(LogMessage.format("Did not attempt to switch user since request did not match [%s] or [%s]",
				this.switchUserMatcher, this.exitUserMatcher));
		chain.doFilter(request, response);
	}

	/**
	 * Attempt to switch to another user. If the user does not exist or is not active,
	 * return null.
	 * @return The new <code>Authentication</code> request if successfully switched to
	 * another user, <code>null</code> otherwise.
	 * @throws UsernameNotFoundException If the target user is not found.
	 * @throws LockedException if the account is locked.
	 * @throws DisabledException If the target user is disabled.
	 * @throws AccountExpiredException If the target user account is expired.
	 * @throws CredentialsExpiredException If the target user credentials are expired.
	 */
	protected Authentication attemptSwitchUser(HttpServletRequest request) throws AuthenticationException {
		UsernamePasswordAuthenticationToken targetUserRequest;
		String username = request.getParameter(this.usernameParameter);
		username = (username != null) ? username : "";
		this.logger.debug(LogMessage.format("Attempting to switch to user [%s]", username));
		UserDetails targetUser = this.userDetailsService.loadUserByUsername(username);
		this.userDetailsChecker.check(targetUser);
		// OK, create the switch user token
		targetUserRequest = createSwitchUserToken(request, targetUser);
		// publish event
		if (this.eventPublisher != null) {
			this.eventPublisher.publishEvent(new AuthenticationSwitchUserEvent(
					this.securityContextHolderStrategy.getContext().getAuthentication(), targetUser));
		}
		return targetUserRequest;
	}

	/**
	 * Attempt to exit from an already switched user.
	 * @param request The http servlet request
	 * @return The original <code>Authentication</code> object or <code>null</code>
	 * otherwise.
	 * @throws AuthenticationCredentialsNotFoundException If no
	 * <code>Authentication</code> associated with this request.
	 */
	protected Authentication attemptExitUser(HttpServletRequest request)
			throws AuthenticationCredentialsNotFoundException {
		// need to check to see if the current user has a SwitchUserGrantedAuthority
		Authentication current = this.securityContextHolderStrategy.getContext().getAuthentication();
		if (current == null) {
			throw new AuthenticationCredentialsNotFoundException(this.messages
					.getMessage("SwitchUserFilter.noCurrentUser", "No current user associated with this request"));
		}
		// check to see if the current user did actual switch to another user
		// if so, get the original source user so we can switch back
		Authentication original = getSourceAuthentication(current);
		if (original == null) {
			this.logger.debug("Failed to find original user");
			throw new AuthenticationCredentialsNotFoundException(this.messages
					.getMessage("SwitchUserFilter.noOriginalAuthentication", "Failed to find original user"));
		}
		// get the source user details
		UserDetails originalUser = null;
		Object obj = original.getPrincipal();
		if ((obj != null) && obj instanceof UserDetails) {
			originalUser = (UserDetails) obj;
		}
		// publish event
		if (this.eventPublisher != null) {
			this.eventPublisher.publishEvent(new AuthenticationSwitchUserEvent(current, originalUser));
		}
		return original;
	}

	/**
	 * Create a switch user token that contains an additional <tt>GrantedAuthority</tt>
	 * that contains the original <code>Authentication</code> object.
	 * @param request The http servlet request.
	 * @param targetUser The target user
	 * @return The authentication token
	 *
	 * @see SwitchUserGrantedAuthority
	 */
	private UsernamePasswordAuthenticationToken createSwitchUserToken(HttpServletRequest request,
			UserDetails targetUser) {
		UsernamePasswordAuthenticationToken targetUserRequest;
		// grant an additional authority that contains the original Authentication object
		// which will be used to 'exit' from the current switched user.
		Authentication currentAuthentication = getCurrentAuthentication(request);
		GrantedAuthority switchAuthority = new SwitchUserGrantedAuthority(this.switchAuthorityRole,
				currentAuthentication);
		// get the original authorities
		Collection<? extends GrantedAuthority> orig = targetUser.getAuthorities();
		// Allow subclasses to change the authorities to be granted
		if (this.switchUserAuthorityChanger != null) {
			orig = this.switchUserAuthorityChanger.modifyGrantedAuthorities(targetUser, currentAuthentication, orig);
		}
		// add the new switch user authority
		List<GrantedAuthority> newAuths = new ArrayList<>(orig);
		newAuths.add(switchAuthority);
		// create the new authentication token
		targetUserRequest = UsernamePasswordAuthenticationToken.authenticated(targetUser, targetUser.getPassword(),
				newAuths);
		// set details
		targetUserRequest.setDetails(this.authenticationDetailsSource.buildDetails(request));
		return targetUserRequest;
	}

	private Authentication getCurrentAuthentication(HttpServletRequest request) {
		try {
			// SEC-1763. Check first if we are already switched.
			return attemptExitUser(request);
		}
		catch (AuthenticationCredentialsNotFoundException ex) {
			return this.securityContextHolderStrategy.getContext().getAuthentication();
		}
	}

	/**
	 * Find the original <code>Authentication</code> object from the current user's
	 * granted authorities. A successfully switched user should have a
	 * <code>SwitchUserGrantedAuthority</code> that contains the original source user
	 * <code>Authentication</code> object.
	 * @param current The current <code>Authentication</code> object
	 * @return The source user <code>Authentication</code> object or <code>null</code>
	 * otherwise.
	 */
	private Authentication getSourceAuthentication(Authentication current) {
		Authentication original = null;
		// iterate over granted authorities and find the 'switch user' authority
		Collection<? extends GrantedAuthority> authorities = current.getAuthorities();
		for (GrantedAuthority auth : authorities) {
			// check for switch user type of authority
			if (auth instanceof SwitchUserGrantedAuthority) {
				original = ((SwitchUserGrantedAuthority) auth).getSource();
				this.logger.debug(LogMessage.format("Found original switch user granted authority [%s]", original));
			}
		}
		return original;
	}

	/**
	 * Checks the request URI for the presence of <tt>exitUserUrl</tt>.
	 * @param request The http servlet request
	 * @return <code>true</code> if the request requires a exit user, <code>false</code>
	 * otherwise.
	 *
	 * @see SwitchUserFilter#setExitUserUrl(String)
	 */
	protected boolean requiresExitUser(HttpServletRequest request) {
		return this.exitUserMatcher.matches(request);
	}

	/**
	 * Checks the request URI for the presence of <tt>switchUserUrl</tt>.
	 * @param request The http servlet request
	 * @return <code>true</code> if the request requires a switch, <code>false</code>
	 * otherwise.
	 *
	 * @see SwitchUserFilter#setSwitchUserUrl(String)
	 */
	protected boolean requiresSwitchUser(HttpServletRequest request) {
		return this.switchUserMatcher.matches(request);
	}

	@Override
	public void setApplicationEventPublisher(ApplicationEventPublisher eventPublisher) throws BeansException {
		this.eventPublisher = eventPublisher;
	}

	public void setAuthenticationDetailsSource(
			AuthenticationDetailsSource<HttpServletRequest, ?> authenticationDetailsSource) {
		Assert.notNull(authenticationDetailsSource, "AuthenticationDetailsSource required");
		this.authenticationDetailsSource = authenticationDetailsSource;
	}

	@Override
	public void setMessageSource(MessageSource messageSource) {
		Assert.notNull(messageSource, "messageSource cannot be null");
		this.messages = new MessageSourceAccessor(messageSource);
	}

	/**
	 * Sets the authentication data access object.
	 * @param userDetailsService The <tt>UserDetailsService</tt> which will be used to
	 * load information for the user that is being switched to.
	 */
	public void setUserDetailsService(UserDetailsService userDetailsService) {
		this.userDetailsService = userDetailsService;
	}

	/**
	 * Set the URL to respond to exit user processing. This is a shortcut for
	 * {@link #setExitUserMatcher(RequestMatcher)}.
	 * @param exitUserUrl The exit user URL.
	 */
	public void setExitUserUrl(String exitUserUrl) {
		Assert.isTrue(UrlUtils.isValidRedirectUrl(exitUserUrl),
				"exitUserUrl cannot be empty and must be a valid redirect URL");
		this.exitUserMatcher = createMatcher(exitUserUrl);
	}

	/**
	 * Set the matcher to respond to exit user processing.
	 * @param exitUserMatcher The exit matcher to use.
	 */
	public void setExitUserMatcher(RequestMatcher exitUserMatcher) {
		Assert.notNull(exitUserMatcher, "exitUserMatcher cannot be null");
		this.exitUserMatcher = exitUserMatcher;
	}

	/**
	 * Set the URL to respond to switch user processing. This is a shortcut for
	 * {@link #setSwitchUserMatcher(RequestMatcher)}
	 * @param switchUserUrl The switch user URL.
	 */
	public void setSwitchUserUrl(String switchUserUrl) {
		Assert.isTrue(UrlUtils.isValidRedirectUrl(switchUserUrl),
				"switchUserUrl cannot be empty and must be a valid redirect URL");
		this.switchUserMatcher = createMatcher(switchUserUrl);
	}

	/**
	 * Set the matcher to respond to switch user processing.
	 * @param switchUserMatcher The switch user matcher.
	 */
	public void setSwitchUserMatcher(RequestMatcher switchUserMatcher) {
		Assert.notNull(switchUserMatcher, "switchUserMatcher cannot be null");
		this.switchUserMatcher = switchUserMatcher;
	}

	/**
	 * Sets the URL to go to after a successful switch / exit user request. Use
	 * {@link #setSuccessHandler(AuthenticationSuccessHandler) setSuccessHandler} instead
	 * if you need more customized behaviour.
	 * @param targetUrl The target url.
	 */
	public void setTargetUrl(String targetUrl) {
		this.targetUrl = targetUrl;
	}

	/**
	 * Used to define custom behaviour on a successful switch or exit user.
	 * <p>
	 * Can be used instead of setting <tt>targetUrl</tt>.
	 */
	public void setSuccessHandler(AuthenticationSuccessHandler successHandler) {
		Assert.notNull(successHandler, "successHandler cannot be null");
		this.successHandler = successHandler;
	}

	/**
	 * Sets the URL to which a user should be redirected if the switch fails. For example,
	 * this might happen because the account they are attempting to switch to is invalid
	 * (the user doesn't exist, account is locked etc).
	 * <p>
	 * If not set, an error message will be written to the response.
	 * <p>
	 * Use {@link #setFailureHandler(AuthenticationFailureHandler) failureHandler} instead
	 * if you need more customized behaviour.
	 * @param switchFailureUrl the url to redirect to.
	 */
	public void setSwitchFailureUrl(String switchFailureUrl) {
		Assert.isTrue(UrlUtils.isValidRedirectUrl(switchFailureUrl), "switchFailureUrl must be a valid redirect URL");
		this.switchFailureUrl = switchFailureUrl;
	}

	/**
	 * Used to define custom behaviour when a switch fails.
	 * <p>
	 * Can be used instead of setting <tt>switchFailureUrl</tt>.
	 */
	public void setFailureHandler(AuthenticationFailureHandler failureHandler) {
		Assert.notNull(failureHandler, "failureHandler cannot be null");
		this.failureHandler = failureHandler;
	}

	/**
	 * @param switchUserAuthorityChanger to use to fine-tune the authorities granted to
	 * subclasses (may be null if SwitchUserFilter should not fine-tune the authorities)
	 */
	public void setSwitchUserAuthorityChanger(SwitchUserAuthorityChanger switchUserAuthorityChanger) {
		this.switchUserAuthorityChanger = switchUserAuthorityChanger;
	}

	/**
	 * Sets the {@link UserDetailsChecker} that is called on the target user whenever the
	 * user is switched.
	 * @param userDetailsChecker the {@link UserDetailsChecker} that checks the status of
	 * the user that is being switched to. Defaults to
	 * {@link AccountStatusUserDetailsChecker}.
	 */
	public void setUserDetailsChecker(UserDetailsChecker userDetailsChecker) {
		this.userDetailsChecker = userDetailsChecker;
	}

	/**
	 * Allows the parameter containing the username to be customized.
	 * @param usernameParameter the parameter name. Defaults to {@code username}
	 */
	public void setUsernameParameter(String usernameParameter) {
		this.usernameParameter = usernameParameter;
	}

	/**
	 * Allows the role of the switchAuthority to be customized.
	 * @param switchAuthorityRole the role name. Defaults to
	 * {@link #ROLE_PREVIOUS_ADMINISTRATOR}
	 */
	public void setSwitchAuthorityRole(String switchAuthorityRole) {
		Assert.notNull(switchAuthorityRole, "switchAuthorityRole cannot be null");
		this.switchAuthorityRole = switchAuthorityRole;
	}

	/**
<<<<<<< HEAD
	 * Sets the {@link SecurityContextHolderStrategy} to use. The default action is to use
	 * the {@link SecurityContextHolderStrategy} stored in {@link SecurityContextHolder}.
	 *
	 * @since 5.8
	 */
	public void setSecurityContextHolderStrategy(SecurityContextHolderStrategy securityContextHolderStrategy) {
		Assert.notNull(securityContextHolderStrategy, "securityContextHolderStrategy cannot be null");
		this.securityContextHolderStrategy = securityContextHolderStrategy;
=======
	 * Sets the {@link SecurityContextRepository} to save the {@link SecurityContext} on
	 * switch user success. The default is
	 * {@link RequestAttributeSecurityContextRepository}.
	 * @param securityContextRepository the {@link SecurityContextRepository} to use.
	 * Cannot be null.
	 * @since 5.7.7
	 */
	public void setSecurityContextRepository(SecurityContextRepository securityContextRepository) {
		Assert.notNull(securityContextRepository, "securityContextRepository cannot be null");
		this.securityContextRepository = securityContextRepository;
>>>>>>> ffdb3978
	}

	private static RequestMatcher createMatcher(String pattern) {
		return new AntPathRequestMatcher(pattern, "POST", true, new UrlPathHelper());
	}

}<|MERGE_RESOLUTION|>--- conflicted
+++ resolved
@@ -521,7 +521,6 @@
 	}
 
 	/**
-<<<<<<< HEAD
 	 * Sets the {@link SecurityContextHolderStrategy} to use. The default action is to use
 	 * the {@link SecurityContextHolderStrategy} stored in {@link SecurityContextHolder}.
 	 *
@@ -530,7 +529,9 @@
 	public void setSecurityContextHolderStrategy(SecurityContextHolderStrategy securityContextHolderStrategy) {
 		Assert.notNull(securityContextHolderStrategy, "securityContextHolderStrategy cannot be null");
 		this.securityContextHolderStrategy = securityContextHolderStrategy;
-=======
+	}
+
+	/**
 	 * Sets the {@link SecurityContextRepository} to save the {@link SecurityContext} on
 	 * switch user success. The default is
 	 * {@link RequestAttributeSecurityContextRepository}.
@@ -541,7 +542,6 @@
 	public void setSecurityContextRepository(SecurityContextRepository securityContextRepository) {
 		Assert.notNull(securityContextRepository, "securityContextRepository cannot be null");
 		this.securityContextRepository = securityContextRepository;
->>>>>>> ffdb3978
 	}
 
 	private static RequestMatcher createMatcher(String pattern) {

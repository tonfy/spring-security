--- conflicted
+++ resolved
@@ -8,36 +8,29 @@
 import org.springframework.security.web.FilterInvocation;
 
 /**
+ *
  * @author Luke Taylor
  * @since 3.0
  */
-<<<<<<< HEAD
-public class DefaultWebSecurityExpressionHandler extends AbstractSecurityExpressionHandler<FilterInvocation> {
-    
-    private AuthenticationTrustResolver authenticationTrustResolver = new AuthenticationTrustResolverImpl();
-    
-=======
 @SuppressWarnings("deprecation")
 public class DefaultWebSecurityExpressionHandler extends AbstractSecurityExpressionHandler<FilterInvocation> implements WebSecurityExpressionHandler {
-
-    private final AuthenticationTrustResolver trustResolver = new AuthenticationTrustResolverImpl();
-
->>>>>>> 18230259
-    @Override
-    protected SecurityExpressionOperations createSecurityExpressionRoot(Authentication authentication,
-                                                                        FilterInvocation fi) {
-        WebSecurityExpressionRoot root = new WebSecurityExpressionRoot(authentication, fi);
-        root.setPermissionEvaluator(getPermissionEvaluator());
-        root.setTrustResolver(authenticationTrustResolver);
-        root.setRoleHierarchy(getRoleHierarchy());
-        return root;
-    }
-    
-    public AuthenticationTrustResolver getAuthenticationTrustResolver() {
-        return authenticationTrustResolver;
-    }
-    
-    public void setAuthenticationTrustResolver(AuthenticationTrustResolver authenticationTrustResolver) {
-        this.authenticationTrustResolver = authenticationTrustResolver;
-    }
+	
+	private AuthenticationTrustResolver authenticationTrustResolver = new AuthenticationTrustResolverImpl();
+	
+	@Override
+	protected SecurityExpressionOperations createSecurityExpressionRoot(Authentication authentication, FilterInvocation fi) {
+		WebSecurityExpressionRoot root = new WebSecurityExpressionRoot(authentication, fi);
+		root.setPermissionEvaluator(getPermissionEvaluator());
+		root.setTrustResolver(authenticationTrustResolver);
+		root.setRoleHierarchy(getRoleHierarchy());
+		return root;
+	}
+	
+	public AuthenticationTrustResolver getAuthenticationTrustResolver() {
+		return authenticationTrustResolver;
+	}
+	
+	public void setAuthenticationTrustResolver(	AuthenticationTrustResolver authenticationTrustResolver) {
+		this.authenticationTrustResolver = authenticationTrustResolver;
+	}
 }
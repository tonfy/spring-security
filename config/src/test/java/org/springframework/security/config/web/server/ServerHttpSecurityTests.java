--- conflicted
+++ resolved
@@ -744,16 +744,11 @@
 	}
 
 	private <T extends WebFilter> Optional<T> getWebFilter(SecurityWebFilterChain filterChain, Class<T> filterClass) {
-<<<<<<< HEAD
-		return (Optional<T>) filterChain.getWebFilters().filter(Objects::nonNull)
-				.filter((filter) -> filterClass.isAssignableFrom(filter.getClass())).singleOrEmpty().blockOptional();
-=======
 		return (Optional<T>) filterChain.getWebFilters()
 			.filter(Objects::nonNull)
-			.filter((filter) -> filter.getClass().isAssignableFrom(filterClass))
+			.filter((filter) -> filterClass.isAssignableFrom(filter.getClass()))
 			.singleOrEmpty()
 			.blockOptional();
->>>>>>> 8adfc9b4
 	}
 
 	private WebTestClient buildClient() {

/*
 * Copyright 2002-2016 the original author or authors.
 *
 * Licensed under the Apache License, Version 2.0 (the "License");
 * you may not use this file except in compliance with the License.
 * You may obtain a copy of the License at
 *
 *      http://www.apache.org/licenses/LICENSE-2.0
 *
 * Unless required by applicable law or agreed to in writing, software
 * distributed under the License is distributed on an "AS IS" BASIS,
 * WITHOUT WARRANTIES OR CONDITIONS OF ANY KIND, either express or implied.
 * See the License for the specific language governing permissions and
 * limitations under the License.
 */
package org.springframework.security.config.web.server;

import org.springframework.beans.BeansException;
import org.springframework.beans.factory.BeanFactoryUtils;
import org.springframework.context.ApplicationContext;
import org.springframework.core.Ordered;
import org.springframework.core.ResolvableType;
import org.springframework.core.annotation.AnnotationAwareOrderComparator;
import org.springframework.http.HttpMethod;
import org.springframework.http.MediaType;
import org.springframework.security.authentication.ReactiveAuthenticationManager;
import org.springframework.security.authorization.AuthenticatedReactiveAuthorizationManager;
import org.springframework.security.authorization.AuthorityReactiveAuthorizationManager;
import org.springframework.security.authorization.AuthorizationDecision;
import org.springframework.security.authorization.ReactiveAuthorizationManager;
<<<<<<< HEAD
=======

>>>>>>> 74913a58
import org.springframework.security.oauth2.client.InMemoryReactiveOAuth2AuthorizedClientService;
import org.springframework.security.oauth2.client.ReactiveOAuth2AuthorizedClientService;
import org.springframework.security.oauth2.client.authentication.OAuth2LoginReactiveAuthenticationManager;
import org.springframework.security.oauth2.client.endpoint.NimbusReactiveAuthorizationCodeTokenResponseClient;
import org.springframework.security.oauth2.client.registration.ClientRegistration;
import org.springframework.security.oauth2.client.registration.ReactiveClientRegistrationRepository;
import org.springframework.security.oauth2.client.userinfo.DefaultReactiveOAuth2UserService;
import org.springframework.security.oauth2.client.userinfo.ReactiveOAuth2UserService;
import org.springframework.security.oauth2.client.web.DefaultAuthorizationRequestUriBuilder;
import org.springframework.security.oauth2.client.web.OAuth2AuthorizationRequestRedirectWebFilter;
import org.springframework.security.oauth2.client.web.OAuth2AuthorizationRequestUriBuilder;
import org.springframework.security.oauth2.client.web.ServerOAuth2LoginAuthenticationTokenConverter;
import org.springframework.security.web.server.*;
import org.springframework.security.web.server.authentication.*;
import org.springframework.security.web.server.authentication.logout.LogoutWebFilter;
import org.springframework.security.web.server.authentication.logout.ServerLogoutHandler;
import org.springframework.security.web.server.authentication.logout.ServerLogoutSuccessHandler;
import org.springframework.security.web.server.authorization.*;
import org.springframework.security.web.server.context.*;
import org.springframework.security.web.server.csrf.CsrfWebFilter;
import org.springframework.security.web.server.csrf.ServerCsrfTokenRepository;
import org.springframework.security.web.server.header.*;
import org.springframework.security.web.server.savedrequest.NoOpServerRequestCache;
import org.springframework.security.web.server.savedrequest.ServerRequestCache;
import org.springframework.security.web.server.savedrequest.ServerRequestCacheWebFilter;
import org.springframework.security.web.server.savedrequest.WebSessionServerRequestCache;
import org.springframework.security.web.server.ui.LoginPageGeneratingWebFilter;
import org.springframework.security.web.server.ui.LogoutPageGeneratingWebFilter;
import org.springframework.security.web.server.util.matcher.*;
import org.springframework.util.Assert;
import org.springframework.web.server.ServerWebExchange;
import org.springframework.web.server.WebFilter;
import org.springframework.web.server.WebFilterChain;
import reactor.core.publisher.Mono;

import java.io.IOException;
import java.io.PrintWriter;
import java.io.StringWriter;
import java.time.Duration;
import java.util.*;

import static org.springframework.security.web.server.DelegatingServerAuthenticationEntryPoint.DelegateEntry;


/**
 * A {@link ServerHttpSecurity} is similar to Spring Security's {@code HttpSecurity} but for WebFlux.
 * It allows configuring web based security for specific http requests. By default it will be applied
 * to all requests, but can be restricted using {@link #securityMatcher(ServerWebExchangeMatcher)} or
 * other similar methods.
 *
 * A minimal configuration can be found below:
 *
 * <pre class="code">
 * &#064;EnableWebFluxSecurity
 * public class MyMinimalSecurityConfiguration {
 *
 *     &#064;Bean
 *     public MapReactiveUserDetailsService userDetailsService() {
 *          UserDetails user = User.withDefaultPasswordEncoder()
 *               .username("user")
 *               .password("password")
 *               .roles("USER")
 *               .build();
 *          return new MapReactiveUserDetailsService(user);
 *     }
 * }
 *
 * Below is the same as our minimal configuration, but explicitly declaring the
 * {@code ServerHttpSecurity}.
 *
 * <pre class="code">
 * &#064;EnableWebFluxSecurity
 * public class MyExplicitSecurityConfiguration {
 *     &#064;Bean
 *     public SecurityWebFilterChain springSecurityFilterChain(ServerHttpSecurity http) {
 *          http
 *               .authorizeExchange()
 *                    .anyExchange().authenticated()
 *                         .and()
 *                    .httpBasic().and()
 *                    .formLogin();
 *          return http.build();
 *     }
 *
 *     &#064;Bean
 *     public MapReactiveUserDetailsService userDetailsService() {
 *          UserDetails user = User.withDefaultPasswordEncoder()
 *               .username("user")
 *               .password("password")
 *               .roles("USER")
 *               .build();
 *          return new MapReactiveUserDetailsService(user);
 *     }
 * }
 *
 * @author Rob Winch
 * @since 5.0
 */
public class ServerHttpSecurity {
	private ServerWebExchangeMatcher securityMatcher = ServerWebExchangeMatchers.anyExchange();

	private AuthorizeExchangeSpec authorizeExchange;

	private HeaderSpec headers = new HeaderSpec();

	private CsrfSpec csrf = new CsrfSpec();

	private ExceptionHandlingSpec exceptionHandling = new ExceptionHandlingSpec();

	private HttpBasicSpec httpBasic;

	private final RequestCacheSpec requestCache = new RequestCacheSpec();

	private FormLoginSpec formLogin;

	private OAuth2LoginSpec oauth2Login;

	private LogoutSpec logout = new LogoutSpec();

	private LoginPageSpec loginPage = new LoginPageSpec();

	private ReactiveAuthenticationManager authenticationManager;

	private ServerSecurityContextRepository securityContextRepository = new WebSessionServerSecurityContextRepository();

	private ServerAuthenticationEntryPoint authenticationEntryPoint;

	private List<DelegateEntry> defaultEntryPoints = new ArrayList<>();

	private ServerAccessDeniedHandler accessDeniedHandler;

	private List<WebFilter> webFilters = new ArrayList<>();

	private ApplicationContext context;

	private Throwable built;

	/**
	 * The ServerExchangeMatcher that determines which requests apply to this HttpSecurity instance.
	 *
	 * @param matcher the ServerExchangeMatcher that determines which requests apply to this HttpSecurity instance.
	 *                Default is all requests.
	 */
	public ServerHttpSecurity securityMatcher(ServerWebExchangeMatcher matcher) {
		Assert.notNull(matcher, "matcher cannot be null");
		this.securityMatcher = matcher;
		return this;
	}

	/**
	 * Adds a {@link WebFilter} at a specific position.
	 * @param webFilter the {@link WebFilter} to add
	 * @param order the place to insert the {@link WebFilter}
	 * @return the {@link ServerHttpSecurity} to continue configuring
	 */
	public ServerHttpSecurity addFilterAt(WebFilter webFilter, SecurityWebFiltersOrder order) {
		this.webFilters.add(new OrderedWebFilter(webFilter, order.getOrder()));
		return this;
	}

	/**
	 * Gets the ServerExchangeMatcher that determines which requests apply to this HttpSecurity instance.
	 * @return the ServerExchangeMatcher that determines which requests apply to this HttpSecurity instance.
	 */
	private ServerWebExchangeMatcher getSecurityMatcher() {
		return this.securityMatcher;
	}

	/**
	 * The strategy used with {@code ReactorContextWebFilter}. It does not impact how the {@code SecurityContext} is
	 * saved which is configured on a per {@link AuthenticationWebFilter} basis.
	 * @param securityContextRepository the repository to use
	 * @return the {@link ServerHttpSecurity} to continue configuring
	 */
	public ServerHttpSecurity securityContextRepository(ServerSecurityContextRepository securityContextRepository) {
		Assert.notNull(securityContextRepository, "securityContextRepository cannot be null");
		this.securityContextRepository = securityContextRepository;
		return this;
	}

	/**
	 * Configures <a href="https://www.owasp.org/index.php/Cross-Site_Request_Forgery_(CSRF)_Prevention_Cheat_Sheet">CSRF Protection</a>
	 * which is enabled by default. You can disable it using:
	 *
	 * <pre class="code">
	 *  &#064;Bean
	 *  public SecurityWebFilterChain springSecurityFilterChain(ServerHttpSecurity http) {
	 *      http
	 *          // ...
	 *          .csrf().disabled();
	 *      return http.build();
	 *  }
	 * </pre>
	 *
	 * Additional configuration options can be seen below:
	 *
	 *
	 * <pre class="code">
	 *  &#064;Bean
	 *  public SecurityWebFilterChain springSecurityFilterChain(ServerHttpSecurity http) {
	 *      http
	 *          // ...
	 *          .csrf()
	 *              // Handle CSRF failures
	 *              .accessDeniedHandler(accessDeniedHandler)
	 *              // Custom persistence of CSRF Token
	 *              .csrfTokenRepository(csrfTokenRepository)
	 *              // custom matching when CSRF protection is enabled
	 *              .requireCsrfProtectionMatcher(matcher);
	 *      return http.build();
	 *  }
	 * </pre>
	 *
	 * @return the {@link CsrfSpec} to customize
	 */
	public CsrfSpec csrf() {
		if(this.csrf == null) {
			this.csrf = new CsrfSpec();
		}
		return this.csrf;
	}

	/**
	 * Configures HTTP Basic authentication. An example configuration is provided below:
	 *
	 * <pre class="code">
	 *  &#064;Bean
	 *  public SecurityWebFilterChain springSecurityFilterChain(ServerHttpSecurity http) {
	 *      http
	 *          // ...
	 *          .httpBasic()
	 *              // used for authenticating the credentials
	 *              .authenticationManager(authenticationManager)
	 *              // Custom persistence of the authentication
	 *              .securityContextRepository(securityContextRepository);
	 *      return http.build();
	 *  }
	 * </pre>
	 *
	 * @return the {@link HttpBasicSpec} to customize
	 */
	public HttpBasicSpec httpBasic() {
		if(this.httpBasic == null) {
			this.httpBasic = new HttpBasicSpec();
		}
		return this.httpBasic;
	}

	/**
	 * Configures form based authentication. An example configuration is provided below:
	 *
	 * <pre class="code">
	 *  &#064;Bean
	 *  public SecurityWebFilterChain springSecurityFilterChain(ServerHttpSecurity http) {
	 *      http
	 *          // ...
	 *          .formLogin()
	 *              // used for authenticating the credentials
	 *              .authenticationManager(authenticationManager)
	 *              // Custom persistence of the authentication
	 *              .securityContextRepository(securityContextRepository)
	 *              // expect a log in page at "/authenticate"
	 *              // a POST "/authenticate" is where authentication occurs
	 *              // error page at "/authenticate?error"
	 *              .formLogin("/authenticate");
	 *      return http.build();
	 *  }
	 * </pre>
	 *
	 * @return the {@link FormLoginSpec} to customize
	 */
	public FormLoginSpec formLogin() {
		if(this.formLogin == null) {
			this.formLogin = new FormLoginSpec();
		}
		return this.formLogin;
	}

	public OAuth2LoginSpec oauth2Login() {
		if (this.oauth2Login == null) {
			this.oauth2Login = new OAuth2LoginSpec();
		}
		return this.oauth2Login;
	}

	public class OAuth2LoginSpec {
		private ReactiveClientRegistrationRepository clientRegistrationRepository;

		private ReactiveOAuth2AuthorizedClientService authorizedClientService;

		public OAuth2LoginSpec clientRegistrationRepository(ReactiveClientRegistrationRepository clientRegistrationRepository) {
			this.clientRegistrationRepository = clientRegistrationRepository;
			return this;
		}

		public OAuth2LoginSpec authorizedClientService(ReactiveOAuth2AuthorizedClientService authorizedClientService) {
			this.authorizedClientService = authorizedClientService;
			return this;
		}

		protected void configure(ServerHttpSecurity http) {
			ReactiveClientRegistrationRepository clientRegistrationRepository = getClientRegistrationRepository();
			ReactiveOAuth2AuthorizedClientService authorizedClientService = getAuthorizedClientService();
			OAuth2AuthorizationRequestRedirectWebFilter oauthRedirectFilter = new OAuth2AuthorizationRequestRedirectWebFilter(clientRegistrationRepository);
			LinkedHashMap<String, OAuth2AuthorizationRequestUriBuilder> uriBuilders = new LinkedHashMap<>(1);
			uriBuilders.put(DefaultAuthorizationRequestUriBuilder.DEFAULT, new DefaultAuthorizationRequestUriBuilder());
			uriBuilders.putAll(BeanFactoryUtils.
					beansOfTypeIncludingAncestors(http.context, OAuth2AuthorizationRequestUriBuilder.class));
			oauthRedirectFilter.setUriBuilders(uriBuilders);

			NimbusReactiveAuthorizationCodeTokenResponseClient client = new NimbusReactiveAuthorizationCodeTokenResponseClient();
			ReactiveOAuth2UserService userService = new DefaultReactiveOAuth2UserService();
			OAuth2LoginReactiveAuthenticationManager manager = new OAuth2LoginReactiveAuthenticationManager(client, userService,
					authorizedClientService);
			AuthenticationWebFilter authenticationFilter = new AuthenticationWebFilter(manager);
			authenticationFilter.setRequiresAuthenticationMatcher(new PathPatternParserServerWebExchangeMatcher("/login/oauth2/code/{registrationId}"));
			authenticationFilter.setAuthenticationConverter(new ServerOAuth2LoginAuthenticationTokenConverter(clientRegistrationRepository));

			RedirectServerAuthenticationSuccessHandler redirectHandler = new RedirectServerAuthenticationSuccessHandler();

			authenticationFilter.setAuthenticationSuccessHandler(redirectHandler);
			authenticationFilter.setAuthenticationFailureHandler((webFilterExchange, exception) -> Mono.error(exception));
			authenticationFilter.setSecurityContextRepository(new WebSessionServerSecurityContextRepository());

			MediaTypeServerWebExchangeMatcher htmlMatcher = new MediaTypeServerWebExchangeMatcher(
					MediaType.TEXT_HTML);
			htmlMatcher.setIgnoredMediaTypes(Collections.singleton(MediaType.ALL));
			Map<String, String> urlToText = http.oauth2Login.getLinks();
			if (urlToText.size() == 1) {
				http.defaultEntryPoints.add(new DelegateEntry(htmlMatcher, new RedirectServerAuthenticationEntryPoint(urlToText.keySet().iterator().next())));
			} else {
				http.defaultEntryPoints.add(new DelegateEntry(htmlMatcher, new RedirectServerAuthenticationEntryPoint("/login")));
			}

			http.addFilterAt(oauthRedirectFilter, SecurityWebFiltersOrder.HTTP_BASIC);
			http.addFilterAt(authenticationFilter, SecurityWebFiltersOrder.AUTHENTICATION);
		}

		private Map<String, String> getLinks() {
			Iterable<ClientRegistration> registrations = getBeanOrNull(ResolvableType.forClassWithGenerics(Iterable.class, ClientRegistration.class));
			if (registrations == null) {
				return Collections.emptyMap();
			}
			Map<String, String> result = new HashMap<>();
			registrations.iterator().forEachRemaining(r -> {
				result.put("/oauth2/authorization/" + r.getRegistrationId(), r.getClientName());
			});
			return result;
		}

		private ReactiveClientRegistrationRepository getClientRegistrationRepository() {
			if (this.clientRegistrationRepository == null) {
				this.clientRegistrationRepository = getBeanOrNull(ReactiveClientRegistrationRepository.class);
			}
			return this.clientRegistrationRepository;
		}

		private ReactiveOAuth2AuthorizedClientService getAuthorizedClientService() {
			if (this.authorizedClientService == null) {
				this.authorizedClientService = getBeanOrNull(ReactiveOAuth2AuthorizedClientService.class);
			}
			if (this.authorizedClientService == null) {
				this.authorizedClientService = new InMemoryReactiveOAuth2AuthorizedClientService(getClientRegistrationRepository());
			}
			return this.authorizedClientService;
		}

		private OAuth2LoginSpec() {}
	}

	/**
	 * Configures HTTP Response Headers. The default headers are:
	 *
	 * <pre>
	 * Cache-Control: no-cache, no-store, max-age=0, must-revalidate
	 * Pragma: no-cache
	 * Expires: 0
	 * X-Content-Type-Options: nosniff
	 * Strict-Transport-Security: max-age=31536000 ; includeSubDomains
	 * X-Frame-Options: DENY
	 * X-XSS-Protection: 1; mode=block
	 * </pre>
	 *
	 * such that "Strict-Transport-Security" is only added on secure requests.
	 *
	 * An example configuration is provided below:
	 *
	 * <pre class="code">
	 *  &#064;Bean
	 *  public SecurityWebFilterChain springSecurityFilterChain(ServerHttpSecurity http) {
	 *      http
	 *          // ...
	 *          .headers()
	 *              // customize frame options to be same origin
	 *              .frameOptions()
	 *                  .mode(XFrameOptionsServerHttpHeadersWriter.Mode.SAMEORIGIN)
	 *                  .and()
	 *              // disable cache control
	 *              .cache().disable();
	 *      return http.build();
	 *  }
	 * </pre>
	 *
	 * @return the {@link HeaderSpec} to customize
	 */
	public HeaderSpec headers() {
		if(this.headers == null) {
			this.headers = new HeaderSpec();
		}
		return this.headers;
	}

	/**
	 * Configures exception handling (i.e. handles when authentication is requested). An example configuration can
	 * be found below:
	 *
	 * <pre class="code">
	 *  &#064;Bean
	 *  public SecurityWebFilterChain springSecurityFilterChain(ServerHttpSecurity http) {
	 *      http
	 *          // ...
	 *          .exceptionHandling()
	 *              // customize how to request for authentication
	 *              .authenticationEntryPoint(entryPoint);
	 *      return http.build();
	 *  }
	 * </pre>
	 *
	 * @return the {@link ExceptionHandlingSpec} to customize
	 */
	public ExceptionHandlingSpec exceptionHandling() {
		if(this.exceptionHandling == null) {
			this.exceptionHandling = new ExceptionHandlingSpec();
		}
		return this.exceptionHandling;
	}

	/**
	 * Configures authorization. An example configuration can be found below:
	 *
	 * <pre class="code">
	 *  &#064;Bean
	 *  public SecurityWebFilterChain springSecurityFilterChain(ServerHttpSecurity http) {
	 *      http
	 *          // ...
	 *          .authorizeExchange()
	 *              // any URL that starts with /admin/ requires the role "ROLE_ADMIN"
	 *              .pathMatchers("/admin/**").hasRole("ADMIN")
	 *              // a POST to /users requires the role "USER_POST"
	 *              .pathMatchers(HttpMethod.POST, "/users").hasAuthority("USER_POST")
	 *              // a request to /users/{username} requires the current authentication's username
	 *              // to be equal to the {username}
	 *              .pathMatchers("/users/{username}").access((authentication, context) ->
	 *                  authentication
	 *                      .map(Authentication::getName)
	 *                      .map(username -> username.equals(context.getVariables().get("username")))
	 *                      .map(AuthorizationDecision::new)
	 *              )
	 *              // allows providing a custom matching strategy that requires the role "ROLE_CUSTOM"
	 *              .matchers(customMatcher).hasRole("CUSTOM")
	 *              // any other request requires the user to be authenticated
	 *              .anyExchange().authenticated();
	 *      return http.build();
	 *  }
	 * </pre>
	 *
	 * @return the {@link AuthorizeExchangeSpec} to customize
	 */
	public AuthorizeExchangeSpec authorizeExchange() {
		if(this.authorizeExchange == null) {
			this.authorizeExchange = new AuthorizeExchangeSpec();
		}
		return this.authorizeExchange;
	}

	/**
	 * Configures log out. An example configuration can be found below:
	 *
	 * <pre class="code">
	 *  &#064;Bean
	 *  public SecurityWebFilterChain springSecurityFilterChain(ServerHttpSecurity http) {
	 *      http
	 *          // ...
	 *          .logout()
	 *              // configures how log out is done
	 *              .logoutHandler(logoutHandler)
	 *              // log out will be performed on POST /signout
	 *              .logoutUrl("/signout")
	 *              // configure what is done on logout success
	 *              .logoutSuccessHandler(successHandler);
	 *      return http.build();
	 *  }
	 * </pre>
	 * @return the {@link LogoutSpec} to customize
	 */
	public LogoutSpec logout() {
		if (this.logout == null) {
			this.logout = new LogoutSpec();
		}
		return this.logout;
	}

	/**
	 * Configures the request cache which is used when a flow is interrupted (i.e. due to requesting credentials) so
	 * that the request can be replayed after authentication. An example configuration can be found below:
	 *
	 * <pre class="code">
	 *  &#064;Bean
	 *  public SecurityWebFilterChain springSecurityFilterChain(ServerHttpSecurity http) {
	 *      http
	 *          // ...
	 *          .requestCache()
	 *              // configures how the request is cached
	 *              .requestCache(requestCache);
	 *      return http.build();
	 *  }
	 * </pre>
	 *
	 * @return the {@link RequestCacheSpec} to customize
	 */
	public RequestCacheSpec requestCache() {
		return this.requestCache;
	}

	/**
	 * Configure the default authentication manager.
	 * @param manager the authentication manager to use
	 * @return the {@code ServerHttpSecurity} to customize
	 */
	public ServerHttpSecurity authenticationManager(ReactiveAuthenticationManager manager) {
		this.authenticationManager = manager;
		return this;
	}

	/**
	 * Builds the {@link SecurityWebFilterChain}
	 * @return the {@link SecurityWebFilterChain
	 */
	public SecurityWebFilterChain build() {
		if(this.built != null) {
			throw new IllegalStateException("This has already been built with the following stacktrace. " + buildToString());
		}
		this.built = new RuntimeException("First Build Invocation").fillInStackTrace();
		if(this.headers != null) {
			this.headers.configure(this);
		}
		WebFilter securityContextRepositoryWebFilter = securityContextRepositoryWebFilter();
		if(securityContextRepositoryWebFilter != null) {
			this.webFilters.add(securityContextRepositoryWebFilter);
		}
		if(this.csrf != null) {
			this.csrf.configure(this);
		}
		if(this.httpBasic != null) {
			this.httpBasic.authenticationManager(this.authenticationManager);
			this.httpBasic.configure(this);
		}
		if(this.formLogin != null) {
			this.formLogin.authenticationManager(this.authenticationManager);
			if(this.securityContextRepository != null) {
				this.formLogin.securityContextRepository(this.securityContextRepository);
			}
			this.formLogin.configure(this);
		}
		if (this.oauth2Login != null) {
			this.oauth2Login.configure(this);
		}
		this.loginPage.configure(this);
		if(this.logout != null) {
			this.logout.configure(this);
		}
		this.requestCache.configure(this);
		this.addFilterAt(new SecurityContextServerWebExchangeWebFilter(), SecurityWebFiltersOrder.SECURITY_CONTEXT_SERVER_WEB_EXCHANGE);
		if(this.authorizeExchange != null) {
			ServerAuthenticationEntryPoint authenticationEntryPoint = getAuthenticationEntryPoint();
			ExceptionTranslationWebFilter exceptionTranslationWebFilter = new ExceptionTranslationWebFilter();
			if(authenticationEntryPoint != null) {
				exceptionTranslationWebFilter.setAuthenticationEntryPoint(
						authenticationEntryPoint);
			}
			if(this.accessDeniedHandler != null) {
				exceptionTranslationWebFilter.setAccessDeniedHandler(this.accessDeniedHandler);
			}
			this.addFilterAt(exceptionTranslationWebFilter, SecurityWebFiltersOrder.EXCEPTION_TRANSLATION);
			this.authorizeExchange.configure(this);
		}
		AnnotationAwareOrderComparator.sort(this.webFilters);
		List<WebFilter> sortedWebFilters = new ArrayList<>();
		this.webFilters.forEach( f -> {
			if(f instanceof OrderedWebFilter) {
				f = ((OrderedWebFilter) f).webFilter;
			}
			sortedWebFilters.add(f);
		});
		return new MatcherSecurityWebFilterChain(getSecurityMatcher(), sortedWebFilters);
	}

	private String buildToString() {
		try(StringWriter writer = new StringWriter()) {
			try(PrintWriter printer = new PrintWriter(writer)) {
				printer.println();
				printer.println();
				this.built.printStackTrace(printer);
				printer.println();
				printer.println();
				return writer.toString();
			}
		} catch(IOException e) {
			throw new RuntimeException(e);
		}
	}

	private ServerAuthenticationEntryPoint getAuthenticationEntryPoint() {
		if(this.authenticationEntryPoint != null || this.defaultEntryPoints.isEmpty()) {
			return this.authenticationEntryPoint;
		}
		if(this.defaultEntryPoints.size() == 1) {
			return this.defaultEntryPoints.get(0).getEntryPoint();
		}
		DelegatingServerAuthenticationEntryPoint result = new DelegatingServerAuthenticationEntryPoint(this.defaultEntryPoints);
		result.setDefaultEntryPoint(this.defaultEntryPoints.get(this.defaultEntryPoints.size() - 1).getEntryPoint());
		return result;
	}

	/**
	 * Creates a new instance.
	 * @return the new {@link ServerHttpSecurity} instance
	 */
	public static ServerHttpSecurity http() {
		return new ServerHttpSecurity();
	}

	private WebFilter securityContextRepositoryWebFilter() {
		ServerSecurityContextRepository repository = this.securityContextRepository;
		if(repository == null) {
			return null;
		}
		WebFilter result = new ReactorContextWebFilter(repository);
		return new OrderedWebFilter(result, SecurityWebFiltersOrder.REACTOR_CONTEXT.getOrder());
	}

	protected ServerHttpSecurity() {}

	/**
	 * Configures authorization
	 *
	 * @author Rob Winch
	 * @since 5.0
	 * @see #authorizeExchange()
	 */
	public class AuthorizeExchangeSpec
			extends AbstractServerWebExchangeMatcherRegistry<AuthorizeExchangeSpec.Access> {
		private DelegatingReactiveAuthorizationManager.Builder managerBldr = DelegatingReactiveAuthorizationManager.builder();
		private ServerWebExchangeMatcher matcher;
		private boolean anyExchangeRegistered;

		/**
		 * Allows method chaining to continue configuring the {@link ServerHttpSecurity}
		 * @return the {@link ServerHttpSecurity} to continue configuring
		 */
		public ServerHttpSecurity and() {
			return ServerHttpSecurity.this;
		}

		/**
		 * Disables authorization.
		 * @return the {@link ServerHttpSecurity} to continue configuring
		 */
		@Override
		public Access anyExchange() {
			Access result = super.anyExchange();
			this.anyExchangeRegistered = true;
			return result;
		}

		@Override
		protected Access registerMatcher(ServerWebExchangeMatcher matcher) {
			if(this.anyExchangeRegistered) {
				throw new IllegalStateException("Cannot register " + matcher + " which would be unreachable because anyExchange() has already been registered.");
			}
			if(this.matcher != null) {
				throw new IllegalStateException("The matcher " + matcher + " does not have an access rule defined");
			}
			this.matcher = matcher;
			return new Access();
		}

		protected void configure(ServerHttpSecurity http) {
			if(this.matcher != null) {
				throw new IllegalStateException("The matcher " + this.matcher + " does not have an access rule defined");
			}
			AuthorizationWebFilter result = new AuthorizationWebFilter(this.managerBldr.build());
			http.addFilterAt(result, SecurityWebFiltersOrder.AUTHORIZATION);
		}

		/**
		 * Configures the access for a particular set of exchanges.
		 */
		public final class Access {

			/**
			 * Allow access for anyone
			 * @return the {@link AuthorizeExchangeSpec} to configure
			 */
			public AuthorizeExchangeSpec permitAll() {
				return access( (a, e) -> Mono.just(new AuthorizationDecision(true)));
			}

			/**
			 * Deny access for everyone
			 * @return the {@link AuthorizeExchangeSpec} to configure
			 */
			public AuthorizeExchangeSpec denyAll() {
				return access( (a, e) -> Mono.just(new AuthorizationDecision(false)));
			}

			/**
			 * Require a specific role. This is a shorcut for {@link #hasAuthority(String)}
			 * @param role the role (i.e. "USER" would require "ROLE_USER")
			 * @return the {@link AuthorizeExchangeSpec} to configure
			 */
			public AuthorizeExchangeSpec hasRole(String role) {
				return access(AuthorityReactiveAuthorizationManager.hasRole(role));
			}

			/**
			 * Require a specific authority.
			 * @param authority the authority to require (i.e. "USER" woudl require authority of "USER").
			 * @return the {@link AuthorizeExchangeSpec} to configure
			 */
			public AuthorizeExchangeSpec hasAuthority(String authority) {
				return access(AuthorityReactiveAuthorizationManager.hasAuthority(authority));
			}

			/**
			 * Require an authenticated user
			 * @return the {@link AuthorizeExchangeSpec} to configure
			 */
			public AuthorizeExchangeSpec authenticated() {
				return access(AuthenticatedReactiveAuthorizationManager.authenticated());
			}

			/**
			 * Allows plugging in a custom authorization strategy
			 * @param manager the authorization manager to use
			 * @return the {@link AuthorizeExchangeSpec} to configure
			 */
			public AuthorizeExchangeSpec access(ReactiveAuthorizationManager<AuthorizationContext> manager) {
				AuthorizeExchangeSpec.this.managerBldr
						.add(new ServerWebExchangeMatcherEntry<>(
								AuthorizeExchangeSpec.this.matcher, manager));
				AuthorizeExchangeSpec.this.matcher = null;
				return AuthorizeExchangeSpec.this;
			}
		}
	}

	/**
	 * Configures <a href="https://www.owasp.org/index.php/Cross-Site_Request_Forgery_(CSRF)_Prevention_Cheat_Sheet">CSRF Protection</a>
	 *
	 * @author Rob Winch
	 * @since 5.0
	 * @see #csrf()
	 */
	public class CsrfSpec {
		private CsrfWebFilter filter = new CsrfWebFilter();

		/**
		 * Configures the {@link ServerAccessDeniedHandler} used when a CSRF token is invalid. Default is
		 * to send an {@link org.springframework.http.HttpStatus#FORBIDDEN}.
		 *
		 * @param accessDeniedHandler the access denied handler.
		 * @return the {@link CsrfSpec} for additional configuration
		 */
		public CsrfSpec accessDeniedHandler(
				ServerAccessDeniedHandler accessDeniedHandler) {
			this.filter.setAccessDeniedHandler(accessDeniedHandler);
			return this;
		}

		/**
		 * Configures the {@link ServerCsrfTokenRepository} used to persist the CSRF Token. Default is
		 * {@link org.springframework.security.web.server.csrf.WebSessionServerCsrfTokenRepository}.
		 *
		 * @param csrfTokenRepository the repository to use
		 * @return the {@link CsrfSpec} for additional configuration
		 */
		public CsrfSpec csrfTokenRepository(
				ServerCsrfTokenRepository csrfTokenRepository) {
			this.filter.setCsrfTokenRepository(csrfTokenRepository);
			return this;
		}

		/**
		 * Configures the {@link ServerWebExchangeMatcher} used to determine when CSRF protection is enabled. Default is
		 * PUT, POST, DELETE requests.
		 *
		 * @param requireCsrfProtectionMatcher the matcher to use
		 * @return the {@link CsrfSpec} for additional configuration
		 */
		public CsrfSpec requireCsrfProtectionMatcher(
				ServerWebExchangeMatcher requireCsrfProtectionMatcher) {
			this.filter.setRequireCsrfProtectionMatcher(requireCsrfProtectionMatcher);
			return this;
		}

		/**
		 * Allows method chaining to continue configuring the {@link ServerHttpSecurity}
		 * @return the {@link ServerHttpSecurity} to continue configuring
		 */
		public ServerHttpSecurity and() {
			return ServerHttpSecurity.this;
		}

		/**
		 * Disables CSRF Protection. Disabling CSRF Protection is only recommended when the application is never used
		 * within a browser.
		 * @return the {@link ServerHttpSecurity} to continue configuring
		 */
		public ServerHttpSecurity disable() {
			ServerHttpSecurity.this.csrf = null;
			return ServerHttpSecurity.this;
		}

		protected void configure(ServerHttpSecurity http) {
			http.addFilterAt(this.filter, SecurityWebFiltersOrder.CSRF);
		}

		private CsrfSpec() {}
	}

	/**
	 * Configures exception handling
	 *
	 * @author Rob Winch
	 * @since 5.0
	 * @see #exceptionHandling()
	 */
	public class ExceptionHandlingSpec {

		/**
		 * Configures what to do when the application request authentication
		 * @param authenticationEntryPoint the entry point to use
		 * @return the {@link ExceptionHandlingSpec} to configure
		 */
		public ExceptionHandlingSpec authenticationEntryPoint(ServerAuthenticationEntryPoint authenticationEntryPoint) {
			ServerHttpSecurity.this.authenticationEntryPoint = authenticationEntryPoint;
			return this;
		}

		/**
		 * Configures what to do when an authenticated user does not hold a required authority
		 * @param accessDeniedHandler the access denied handler to use
		 * @return the {@link ExceptionHandlingSpec} to configure
		 *
		 * @since 5.0.5
		 */
		public ExceptionHandlingSpec accessDeniedHandler(ServerAccessDeniedHandler accessDeniedHandler) {
			ServerHttpSecurity.this.accessDeniedHandler = accessDeniedHandler;
			return this;
		}

		/**
		 * Allows method chaining to continue configuring the {@link ServerHttpSecurity}
		 * @return the {@link ServerHttpSecurity} to continue configuring
		 */
		public ServerHttpSecurity and() {
			return ServerHttpSecurity.this;
		}

		private ExceptionHandlingSpec() {}
	}

	/**
	 * Configures the request cache which is used when a flow is interrupted (i.e. due to requesting credentials) so
	 * that the request can be replayed after authentication.
	 *
	 * @author Rob Winch
	 * @since 5.0
	 * @see #requestCache()
	 */
	public class RequestCacheSpec {
		private ServerRequestCache requestCache = new WebSessionServerRequestCache();

		/**
		 * Configures the cache used
		 * @param requestCache the request cache
		 * @return the {@link RequestCacheSpec} to configure
		 */
		public RequestCacheSpec requestCache(ServerRequestCache requestCache) {
			Assert.notNull(requestCache, "requestCache cannot be null");
			this.requestCache = requestCache;
			return this;
		}

		protected void configure(ServerHttpSecurity http) {
			ServerRequestCacheWebFilter filter = new ServerRequestCacheWebFilter();
			filter.setRequestCache(this.requestCache);
			http.addFilterAt(filter, SecurityWebFiltersOrder.SERVER_REQUEST_CACHE);
		}

		/**
		 * Allows method chaining to continue configuring the {@link ServerHttpSecurity}
		 * @return the {@link ServerHttpSecurity} to continue configuring
		 */
		public ServerHttpSecurity and() {
			return ServerHttpSecurity.this;
		}

		/**
		 * Disables the {@link RequestCacheSpec}
		 * @return the {@link ServerHttpSecurity} to continue configuring
		 */
		public ServerHttpSecurity disable() {
			this.requestCache = NoOpServerRequestCache.getInstance();
			return and();
		}

		private RequestCacheSpec() {}
	}

	/**
	 * Configures HTTP Basic Authentication
	 *
	 * @author Rob Winch
	 * @since 5.0
	 * @see #httpBasic()
	 */
	public class HttpBasicSpec {
		private ReactiveAuthenticationManager authenticationManager;

		private ServerSecurityContextRepository securityContextRepository = NoOpServerSecurityContextRepository.getInstance();

		private ServerAuthenticationEntryPoint entryPoint = new HttpBasicServerAuthenticationEntryPoint();

		/**
		 * The {@link ReactiveAuthenticationManager} used to authenticate. Defaults to
		 * {@link ServerHttpSecurity#authenticationManager(ReactiveAuthenticationManager)}.
		 *
		 * @param authenticationManager the authentication manager to use
		 * @return the {@link HttpBasicSpec} to continue configuring
		 */
		public HttpBasicSpec authenticationManager(ReactiveAuthenticationManager authenticationManager) {
			this.authenticationManager = authenticationManager;
			return this;
		}

		/**
		 * The {@link ServerSecurityContextRepository} used to save the {@code Authentication}. Defaults to
		 * {@link NoOpServerSecurityContextRepository}. For the {@code SecurityContext} to be loaded on subsequent
		 * requests the {@link ReactorContextWebFilter} must be configured to be able to load the value (they are not
		 * implicitly linked).
		 *
		 * @param securityContextRepository the repository to use
		 * @return the {@link HttpBasicSpec} to continue configuring
		 */
		public HttpBasicSpec securityContextRepository(ServerSecurityContextRepository securityContextRepository) {
			this.securityContextRepository = securityContextRepository;
			return this;
		}

		/**
		 * Allows method chaining to continue configuring the {@link ServerHttpSecurity}
		 * @return the {@link ServerHttpSecurity} to continue configuring
		 */
		public ServerHttpSecurity and() {
			return ServerHttpSecurity.this;
		}

		/**
		 * Disables HTTP Basic authentication.
		 * @return the {@link ServerHttpSecurity} to continue configuring
		 */
		public ServerHttpSecurity disable() {
			ServerHttpSecurity.this.httpBasic = null;
			return ServerHttpSecurity.this;
		}

		protected void configure(ServerHttpSecurity http) {
			MediaTypeServerWebExchangeMatcher restMatcher = new MediaTypeServerWebExchangeMatcher(
					MediaType.APPLICATION_ATOM_XML,
					MediaType.APPLICATION_FORM_URLENCODED, MediaType.APPLICATION_JSON,
					MediaType.APPLICATION_OCTET_STREAM, MediaType.APPLICATION_XML,
					MediaType.MULTIPART_FORM_DATA, MediaType.TEXT_XML);
			restMatcher.setIgnoredMediaTypes(Collections.singleton(MediaType.ALL));
			ServerHttpSecurity.this.defaultEntryPoints.add(new DelegateEntry(restMatcher, this.entryPoint));
			AuthenticationWebFilter authenticationFilter = new AuthenticationWebFilter(
					this.authenticationManager);
			authenticationFilter.setAuthenticationFailureHandler(new ServerAuthenticationEntryPointFailureHandler(this.entryPoint));
			authenticationFilter.setAuthenticationConverter(new ServerHttpBasicAuthenticationConverter());
			if(this.securityContextRepository != null) {
				authenticationFilter.setSecurityContextRepository(this.securityContextRepository);
			}
			http.addFilterAt(authenticationFilter, SecurityWebFiltersOrder.HTTP_BASIC);
		}

		private HttpBasicSpec() {}
	}

	/**
	 * Configures Form Based authentication
	 *
	 * @author Rob Winch
	 * @since 5.0
	 * @see #formLogin()
	 */
	public class FormLoginSpec {
		private final RedirectServerAuthenticationSuccessHandler defaultSuccessHandler = new RedirectServerAuthenticationSuccessHandler("/");

		private RedirectServerAuthenticationEntryPoint defaultEntryPoint;

		private ReactiveAuthenticationManager authenticationManager;

		private ServerSecurityContextRepository securityContextRepository = new WebSessionServerSecurityContextRepository();

		private ServerAuthenticationEntryPoint authenticationEntryPoint;

		private boolean isEntryPointExplicit;

		private ServerWebExchangeMatcher requiresAuthenticationMatcher;

		private ServerAuthenticationFailureHandler authenticationFailureHandler;

		private ServerAuthenticationSuccessHandler authenticationSuccessHandler = this.defaultSuccessHandler;

		/**
		 * The {@link ReactiveAuthenticationManager} used to authenticate. Defaults to
		 * {@link ServerHttpSecurity#authenticationManager(ReactiveAuthenticationManager)}.
		 *
		 * @param authenticationManager the authentication manager to use
		 * @return the {@link FormLoginSpec} to continue configuring
		 */
		public FormLoginSpec authenticationManager(ReactiveAuthenticationManager authenticationManager) {
			this.authenticationManager = authenticationManager;
			return this;
		}

		/**
		 * The {@link ServerAuthenticationSuccessHandler} used after authentication success. Defaults to
		 * {@link RedirectServerAuthenticationSuccessHandler}.
		 * @param authenticationSuccessHandler the success handler to use
		 * @return the {@link FormLoginSpec} to continue configuring
		 */
		public FormLoginSpec authenticationSuccessHandler(
				ServerAuthenticationSuccessHandler authenticationSuccessHandler) {
			Assert.notNull(authenticationSuccessHandler, "authenticationSuccessHandler cannot be null");
			this.authenticationSuccessHandler = authenticationSuccessHandler;
			return this;
		}

		/**
		 * Configures the log in page to redirect to, the authentication failure page, and when authentication is
		 * performed. The default is that Spring Security will generate a log in page at "/login" and a log out page at
		 * "/logout". If this is customized:
		 * <ul>
		 * <li>The default log in & log out page are no longer provided</li>
		 * <li>The application must render a log in page at the provided URL</li>
		 * <li>The application must render an authentication error page at the provided URL + "?error"</li>
		 * <li>Authentication will occur for POST to the provided URL</li>
		 * </ul>
		 * @param loginPage the url to redirect to which provides a form to log in (i.e. "/login")
		 * @return the {@link FormLoginSpec} to continue configuring
		 * @see #authenticationEntryPoint(ServerAuthenticationEntryPoint)
		 * @see #requiresAuthenticationMatcher(ServerWebExchangeMatcher)
		 * @see #authenticationFailureHandler(ServerAuthenticationFailureHandler)
		 */
		public FormLoginSpec loginPage(String loginPage) {
			this.defaultEntryPoint = new RedirectServerAuthenticationEntryPoint(loginPage);
			this.authenticationEntryPoint = this.defaultEntryPoint;
			this.requiresAuthenticationMatcher = ServerWebExchangeMatchers.pathMatchers(HttpMethod.POST, loginPage);
			this.authenticationFailureHandler = new RedirectServerAuthenticationFailureHandler(loginPage + "?error");
			return this;
		}

		/**
		 * How to request for authentication. The default is that Spring Security will
		 * generate a log in page at "/login".
		 * @param authenticationEntryPoint the entry point to use
		 * @return the {@link FormLoginSpec} to continue configuring
		 * @see #loginPage(String)
		 */
		public FormLoginSpec authenticationEntryPoint(ServerAuthenticationEntryPoint authenticationEntryPoint) {
			this.authenticationEntryPoint = authenticationEntryPoint;
			return this;
		}

		/**
		 * Configures when authentication is performed. The default is a POST to "/login".
		 * @param requiresAuthenticationMatcher the matcher to use
		 * @return the {@link FormLoginSpec} to continue configuring
		 * @see #loginPage(String)
		 */
		public FormLoginSpec requiresAuthenticationMatcher(ServerWebExchangeMatcher requiresAuthenticationMatcher) {
			this.requiresAuthenticationMatcher = requiresAuthenticationMatcher;
			return this;
		}

		/**
		 * Configures how a failed authentication is handled. The default is to redirect to "/login?error".
		 * @param authenticationFailureHandler the handler to use
		 * @return the {@link FormLoginSpec} to continue configuring
		 * @see #loginPage(String)
		 */
		public FormLoginSpec authenticationFailureHandler(ServerAuthenticationFailureHandler authenticationFailureHandler) {
			this.authenticationFailureHandler = authenticationFailureHandler;
			return this;
		}

		/**
		 * The {@link ServerSecurityContextRepository} used to save the {@code Authentication}. Defaults to
		 * {@link NoOpServerSecurityContextRepository}. For the {@code SecurityContext} to be loaded on subsequent
		 * requests the {@link ReactorContextWebFilter} must be configured to be able to load the value (they are not
		 * implicitly linked).
		 *
		 * @param securityContextRepository the repository to use
		 * @return the {@link FormLoginSpec} to continue configuring
		 */
		public FormLoginSpec securityContextRepository(ServerSecurityContextRepository securityContextRepository) {
			this.securityContextRepository = securityContextRepository;
			return this;
		}

		/**
		 * Allows method chaining to continue configuring the {@link ServerHttpSecurity}
		 * @return the {@link ServerHttpSecurity} to continue configuring
		 */
		public ServerHttpSecurity and() {
			return ServerHttpSecurity.this;
		}

		/**
		 * Disables HTTP Basic authentication.
		 * @return the {@link ServerHttpSecurity} to continue configuring
		 */
		public ServerHttpSecurity disable() {
			ServerHttpSecurity.this.formLogin = null;
			return ServerHttpSecurity.this;
		}

		protected void configure(ServerHttpSecurity http) {
			if(this.authenticationEntryPoint == null) {
				this.isEntryPointExplicit = false;
				loginPage("/login");
			} else {
				this.isEntryPointExplicit = true;
			}
			if(http.requestCache != null) {
				ServerRequestCache requestCache = http.requestCache.requestCache;
				this.defaultSuccessHandler.setRequestCache(requestCache);
				if(this.defaultEntryPoint != null) {
					this.defaultEntryPoint.setRequestCache(requestCache);
				}
			}
			MediaTypeServerWebExchangeMatcher htmlMatcher = new MediaTypeServerWebExchangeMatcher(
					MediaType.TEXT_HTML);
			htmlMatcher.setIgnoredMediaTypes(Collections.singleton(MediaType.ALL));
			ServerHttpSecurity.this.defaultEntryPoints.add(0, new DelegateEntry(htmlMatcher, this.authenticationEntryPoint));
			AuthenticationWebFilter authenticationFilter = new AuthenticationWebFilter(
					this.authenticationManager);
			authenticationFilter.setRequiresAuthenticationMatcher(this.requiresAuthenticationMatcher);
			authenticationFilter.setAuthenticationFailureHandler(this.authenticationFailureHandler);
			authenticationFilter.setAuthenticationConverter(new ServerFormLoginAuthenticationConverter());
			authenticationFilter.setAuthenticationSuccessHandler(this.authenticationSuccessHandler);
			authenticationFilter.setSecurityContextRepository(this.securityContextRepository);
			http.addFilterAt(authenticationFilter, SecurityWebFiltersOrder.FORM_LOGIN);
		}

		private FormLoginSpec() {
		}
	}

	private class LoginPageSpec {
		protected void configure(ServerHttpSecurity http) {
			if (http.authenticationEntryPoint != null) {
				return;
			}
			if (http.formLogin != null && http.formLogin.isEntryPointExplicit) {
				return;
			}
			LoginPageGeneratingWebFilter loginPage = null;
			if (http.formLogin != null && !http.formLogin.isEntryPointExplicit) {
				loginPage = new LoginPageGeneratingWebFilter();
				loginPage.setFormLoginEnabled(true);
			}
			if (http.oauth2Login != null) {
				Map<String, String> urlToText = http.oauth2Login.getLinks();
				if (loginPage == null) {
					loginPage = new LoginPageGeneratingWebFilter();
				}
				loginPage.setOauth2AuthenticationUrlToClientName(urlToText);
			}
			if (loginPage != null) {
				http.addFilterAt(loginPage, SecurityWebFiltersOrder.LOGIN_PAGE_GENERATING);
				http.addFilterAt(new LogoutPageGeneratingWebFilter(), SecurityWebFiltersOrder.LOGOUT_PAGE_GENERATING);
			}
		}

		private LoginPageSpec() {}
	}

	/**
	 * Configures HTTP Response Headers.
	 *
	 * @author Rob Winch
	 * @since 5.0
	 * @see #headers()
	 */
	public class HeaderSpec {
		private final List<ServerHttpHeadersWriter> writers;

		private CacheControlServerHttpHeadersWriter cacheControl = new CacheControlServerHttpHeadersWriter();

		private ContentTypeOptionsServerHttpHeadersWriter contentTypeOptions = new ContentTypeOptionsServerHttpHeadersWriter();

		private StrictTransportSecurityServerHttpHeadersWriter hsts = new StrictTransportSecurityServerHttpHeadersWriter();

		private XFrameOptionsServerHttpHeadersWriter frameOptions = new XFrameOptionsServerHttpHeadersWriter();

		private XXssProtectionServerHttpHeadersWriter xss = new XXssProtectionServerHttpHeadersWriter();

		/**
		 * Allows method chaining to continue configuring the {@link ServerHttpSecurity}
		 * @return the {@link ServerHttpSecurity} to continue configuring
		 */
		public ServerHttpSecurity and() {
			return ServerHttpSecurity.this;
		}

		/**
		 * Disables http response headers
		 * @return the {@link ServerHttpSecurity} to continue configuring
		 */
		public ServerHttpSecurity disable() {
			ServerHttpSecurity.this.headers = null;
			return ServerHttpSecurity.this;
		}

		/**
		 * Configures cache control headers
		 * @return the {@link CacheSpec} to configure
		 */
		public CacheSpec cache() {
			return new CacheSpec();
		}

		/**
		 * Configures content type response headers
		 * @return the {@link ContentTypeOptionsSpec} to configure
		 */
		public ContentTypeOptionsSpec contentTypeOptions() {
			return new ContentTypeOptionsSpec();
		}

		/**
		 * Configures frame options response headers
		 * @return the {@link FrameOptionsSpec} to configure
		 */
		public FrameOptionsSpec frameOptions() {
			return new FrameOptionsSpec();
		}

		/**
		 * Configures the Strict Transport Security response headers
		 * @return the {@link HstsSpec} to configure
		 */
		public HstsSpec hsts() {
			return new HstsSpec();
		}

		protected void configure(ServerHttpSecurity http) {
			ServerHttpHeadersWriter writer = new CompositeServerHttpHeadersWriter(this.writers);
			HttpHeaderWriterWebFilter result = new HttpHeaderWriterWebFilter(writer);
			http.addFilterAt(result, SecurityWebFiltersOrder.HTTP_HEADERS_WRITER);
		}

		/**
		 * Configures x-xss-protection response header.
		 * @return the {@link XssProtectionSpec} to configure
		 */
		public XssProtectionSpec xssProtection() {
			return new XssProtectionSpec();
		}

		/**
		 * Configures cache control headers
		 * @see #cache()
		 */
		public class CacheSpec {
			/**
			 * Disables cache control response headers
			 * @return the {@link HeaderSpec} to configure
			 */
			public HeaderSpec disable() {
				HeaderSpec.this.writers.remove(HeaderSpec.this.cacheControl);
				return HeaderSpec.this;
			}

			private CacheSpec() {}
		}

		/**
		 * The content type headers
		 * @see #contentTypeOptions()
		 */
		public class ContentTypeOptionsSpec {
			/**
			 * Disables the content type options response header
			 * @return the {@link HeaderSpec} to configure
			 */
			public HeaderSpec disable() {
				HeaderSpec.this.writers.remove(HeaderSpec.this.contentTypeOptions);
				return HeaderSpec.this;
			}

			private ContentTypeOptionsSpec() {}
		}

		/**
		 * Configures frame options response header
		 * @see #frameOptions()
		 */
		public class FrameOptionsSpec {
			/**
			 * The mode to configure. Default is
			 * {@link org.springframework.security.web.server.header.XFrameOptionsServerHttpHeadersWriter.Mode#DENY}
			 * @param mode the mode to use
			 * @return the {@link FrameOptionsSpec} to configure
			 */
			public FrameOptionsSpec mode(XFrameOptionsServerHttpHeadersWriter.Mode mode) {
				HeaderSpec.this.frameOptions.setMode(mode);
				return this;
			}

			/**
			 * Allows method chaining to continue configuring the {@link ServerHttpSecurity}
			 * @return the {@link HeaderSpec} to continue configuring
			 */
			public HeaderSpec and() {
				return HeaderSpec.this;
			}

			/**
			 * Disables frame options response header
			 * @return the {@link ServerHttpSecurity} to continue configuring
			 */
			public HeaderSpec disable() {
				HeaderSpec.this.writers.remove(HeaderSpec.this.frameOptions);
				return HeaderSpec.this;
			}

			private FrameOptionsSpec() {}
		}

		/**
		 * Configures Strict Transport Security response header
		 * @see #hsts()
		 */
		public class HstsSpec {
			/**
			 * Configures the max age. Default is one year.
			 * @param maxAge the max age
			 */
			public void maxAge(Duration maxAge) {
				HeaderSpec.this.hsts.setMaxAge(maxAge);
			}

			/**
			 * Configures if subdomains should be included. Default is true
			 * @param includeSubDomains if subdomains should be included
			 */
			public void includeSubdomains(boolean includeSubDomains) {
				HeaderSpec.this.hsts.setIncludeSubDomains(includeSubDomains);
			}

			/**
			 * Allows method chaining to continue configuring the {@link ServerHttpSecurity}
			 * @return the {@link HeaderSpec} to continue configuring
			 */
			public HeaderSpec and() {
				return HeaderSpec.this;
			}

			/**
			 * Disables strict transport security response header
			 * @return the {@link ServerHttpSecurity} to continue configuring
			 */
			public HeaderSpec disable() {
				HeaderSpec.this.writers.remove(HeaderSpec.this.hsts);
				return HeaderSpec.this;
			}

			private HstsSpec() {}
		}

		/**
		 * Configures x-xss-protection response header
		 * @see #xssProtection()
		 */
		public class XssProtectionSpec {
			/**
			 * Disables the x-xss-protection response header
			 * @return
			 */
			public HeaderSpec disable() {
				HeaderSpec.this.writers.remove(HeaderSpec.this.xss);
				return HeaderSpec.this;
			}

			private XssProtectionSpec() {}
		}

		private HeaderSpec() {
			this.writers = new ArrayList<>(
					Arrays.asList(this.cacheControl, this.contentTypeOptions, this.hsts,
							this.frameOptions, this.xss));
		}
	}

	/**
	 * Configures log out
	 * @author Shazin Sadakath
	 * @since 5.0
	 * @see #logout()
	 */
	public final class LogoutSpec {
		private LogoutWebFilter logoutWebFilter = new LogoutWebFilter();

		/**
		 * Configures the logout handler. Default is {@code SecurityContextServerLogoutHandler}
		 * @param logoutHandler
		 * @return
		 */
		public LogoutSpec logoutHandler(ServerLogoutHandler logoutHandler) {
			this.logoutWebFilter.setLogoutHandler(logoutHandler);
			return this;
		}

		/**
		 * Configures what URL a POST to will trigger a log out.
		 * @param logoutUrl the url to trigger a log out (i.e. "/signout" would mean a POST to "/signout" would trigger
		 * log out)
		 * @return the {@link LogoutSpec} to configure
		 */
		public LogoutSpec logoutUrl(String logoutUrl) {
			Assert.notNull(logoutUrl, "logoutUrl must not be null");
			ServerWebExchangeMatcher requiresLogout = ServerWebExchangeMatchers.pathMatchers(HttpMethod.POST, logoutUrl);
			return requiresLogout(requiresLogout);
		}

		/**
		 * Configures when the log out will be triggered.
		 * @param requiresLogout the matcher to determine when log out is triggered
		 * @return the {@link LogoutSpec} to configure
		 */
		public LogoutSpec requiresLogout(ServerWebExchangeMatcher requiresLogout) {
			this.logoutWebFilter.setRequiresLogoutMatcher(requiresLogout);
			return this;
		}

		public LogoutSpec logoutSuccessHandler(ServerLogoutSuccessHandler handler) {
			this.logoutWebFilter.setLogoutSuccessHandler(handler);
			return this;
		}

		/**
		 * Allows method chaining to continue configuring the {@link ServerHttpSecurity}
		 * @return the {@link ServerHttpSecurity} to continue configuring
		 */
		public ServerHttpSecurity and() {
			return ServerHttpSecurity.this;
		}

		/**
		 * Disables log out
		 * @return the {@link ServerHttpSecurity} to continue configuring
		 */
		public ServerHttpSecurity disable() {
			ServerHttpSecurity.this.logout = null;
			return and();
		}

		protected void configure(ServerHttpSecurity http) {
			http.addFilterAt(this.logoutWebFilter, SecurityWebFiltersOrder.LOGOUT);
		}

		private LogoutSpec() {}
	}

	private <T> T getBeanOrNull(Class<T> beanClass) {
		return getBeanOrNull(ResolvableType.forClass(beanClass));
	}


	private <T> T getBeanOrNull(ResolvableType type) {
		if (this.context == null) {
			return null;
		}
		String[] names =  this.context.getBeanNamesForType(type);
		if (names.length == 1) {
			return (T) this.context.getBean(names[0]);
		}
		return null;
	}

	protected void setApplicationContext(ApplicationContext applicationContext)
			throws BeansException {
		this.context = applicationContext;
	}

	private static class OrderedWebFilter implements WebFilter, Ordered {
		private final WebFilter webFilter;
		private final int order;

		public OrderedWebFilter(WebFilter webFilter, int order) {
			this.webFilter = webFilter;
			this.order = order;
		}

		@Override
		public Mono<Void> filter(ServerWebExchange exchange, WebFilterChain chain) {
			return this.webFilter.filter(exchange, chain);
		}

		@Override
		public int getOrder() {
			return this.order;
		}

		@Override
		public String toString() {
			return "OrderedWebFilter{" + "webFilter=" + this.webFilter + ", order=" + this.order
					+ '}';
		}
	}
}<|MERGE_RESOLUTION|>--- conflicted
+++ resolved
@@ -28,10 +28,7 @@
 import org.springframework.security.authorization.AuthorityReactiveAuthorizationManager;
 import org.springframework.security.authorization.AuthorizationDecision;
 import org.springframework.security.authorization.ReactiveAuthorizationManager;
-<<<<<<< HEAD
-=======
-
->>>>>>> 74913a58
+
 import org.springframework.security.oauth2.client.InMemoryReactiveOAuth2AuthorizedClientService;
 import org.springframework.security.oauth2.client.ReactiveOAuth2AuthorizedClientService;
 import org.springframework.security.oauth2.client.authentication.OAuth2LoginReactiveAuthenticationManager;
@@ -610,7 +607,7 @@
 			ExceptionTranslationWebFilter exceptionTranslationWebFilter = new ExceptionTranslationWebFilter();
 			if(authenticationEntryPoint != null) {
 				exceptionTranslationWebFilter.setAuthenticationEntryPoint(
-						authenticationEntryPoint);
+					authenticationEntryPoint);
 			}
 			if(this.accessDeniedHandler != null) {
 				exceptionTranslationWebFilter.setAccessDeniedHandler(this.accessDeniedHandler);
@@ -683,7 +680,7 @@
 	 * @see #authorizeExchange()
 	 */
 	public class AuthorizeExchangeSpec
-			extends AbstractServerWebExchangeMatcherRegistry<AuthorizeExchangeSpec.Access> {
+		extends AbstractServerWebExchangeMatcherRegistry<AuthorizeExchangeSpec.Access> {
 		private DelegatingReactiveAuthorizationManager.Builder managerBldr = DelegatingReactiveAuthorizationManager.builder();
 		private ServerWebExchangeMatcher matcher;
 		private boolean anyExchangeRegistered;
@@ -781,8 +778,8 @@
 			 */
 			public AuthorizeExchangeSpec access(ReactiveAuthorizationManager<AuthorizationContext> manager) {
 				AuthorizeExchangeSpec.this.managerBldr
-						.add(new ServerWebExchangeMatcherEntry<>(
-								AuthorizeExchangeSpec.this.matcher, manager));
+					.add(new ServerWebExchangeMatcherEntry<>(
+						AuthorizeExchangeSpec.this.matcher, manager));
 				AuthorizeExchangeSpec.this.matcher = null;
 				return AuthorizeExchangeSpec.this;
 			}
@@ -807,7 +804,7 @@
 		 * @return the {@link CsrfSpec} for additional configuration
 		 */
 		public CsrfSpec accessDeniedHandler(
-				ServerAccessDeniedHandler accessDeniedHandler) {
+			ServerAccessDeniedHandler accessDeniedHandler) {
 			this.filter.setAccessDeniedHandler(accessDeniedHandler);
 			return this;
 		}
@@ -820,7 +817,7 @@
 		 * @return the {@link CsrfSpec} for additional configuration
 		 */
 		public CsrfSpec csrfTokenRepository(
-				ServerCsrfTokenRepository csrfTokenRepository) {
+			ServerCsrfTokenRepository csrfTokenRepository) {
 			this.filter.setCsrfTokenRepository(csrfTokenRepository);
 			return this;
 		}
@@ -833,7 +830,7 @@
 		 * @return the {@link CsrfSpec} for additional configuration
 		 */
 		public CsrfSpec requireCsrfProtectionMatcher(
-				ServerWebExchangeMatcher requireCsrfProtectionMatcher) {
+			ServerWebExchangeMatcher requireCsrfProtectionMatcher) {
 			this.filter.setRequireCsrfProtectionMatcher(requireCsrfProtectionMatcher);
 			return this;
 		}
@@ -1012,14 +1009,14 @@
 
 		protected void configure(ServerHttpSecurity http) {
 			MediaTypeServerWebExchangeMatcher restMatcher = new MediaTypeServerWebExchangeMatcher(
-					MediaType.APPLICATION_ATOM_XML,
-					MediaType.APPLICATION_FORM_URLENCODED, MediaType.APPLICATION_JSON,
-					MediaType.APPLICATION_OCTET_STREAM, MediaType.APPLICATION_XML,
-					MediaType.MULTIPART_FORM_DATA, MediaType.TEXT_XML);
+				MediaType.APPLICATION_ATOM_XML,
+				MediaType.APPLICATION_FORM_URLENCODED, MediaType.APPLICATION_JSON,
+				MediaType.APPLICATION_OCTET_STREAM, MediaType.APPLICATION_XML,
+				MediaType.MULTIPART_FORM_DATA, MediaType.TEXT_XML);
 			restMatcher.setIgnoredMediaTypes(Collections.singleton(MediaType.ALL));
 			ServerHttpSecurity.this.defaultEntryPoints.add(new DelegateEntry(restMatcher, this.entryPoint));
 			AuthenticationWebFilter authenticationFilter = new AuthenticationWebFilter(
-					this.authenticationManager);
+				this.authenticationManager);
 			authenticationFilter.setAuthenticationFailureHandler(new ServerAuthenticationEntryPointFailureHandler(this.entryPoint));
 			authenticationFilter.setAuthenticationConverter(new ServerHttpBasicAuthenticationConverter());
 			if(this.securityContextRepository != null) {
@@ -1076,7 +1073,7 @@
 		 * @return the {@link FormLoginSpec} to continue configuring
 		 */
 		public FormLoginSpec authenticationSuccessHandler(
-				ServerAuthenticationSuccessHandler authenticationSuccessHandler) {
+			ServerAuthenticationSuccessHandler authenticationSuccessHandler) {
 			Assert.notNull(authenticationSuccessHandler, "authenticationSuccessHandler cannot be null");
 			this.authenticationSuccessHandler = authenticationSuccessHandler;
 			return this;
@@ -1186,11 +1183,11 @@
 				}
 			}
 			MediaTypeServerWebExchangeMatcher htmlMatcher = new MediaTypeServerWebExchangeMatcher(
-					MediaType.TEXT_HTML);
+				MediaType.TEXT_HTML);
 			htmlMatcher.setIgnoredMediaTypes(Collections.singleton(MediaType.ALL));
 			ServerHttpSecurity.this.defaultEntryPoints.add(0, new DelegateEntry(htmlMatcher, this.authenticationEntryPoint));
 			AuthenticationWebFilter authenticationFilter = new AuthenticationWebFilter(
-					this.authenticationManager);
+				this.authenticationManager);
 			authenticationFilter.setRequiresAuthenticationMatcher(this.requiresAuthenticationMatcher);
 			authenticationFilter.setAuthenticationFailureHandler(this.authenticationFailureHandler);
 			authenticationFilter.setAuthenticationConverter(new ServerFormLoginAuthenticationConverter());
@@ -1445,8 +1442,8 @@
 
 		private HeaderSpec() {
 			this.writers = new ArrayList<>(
-					Arrays.asList(this.cacheControl, this.contentTypeOptions, this.hsts,
-							this.frameOptions, this.xss));
+				Arrays.asList(this.cacheControl, this.contentTypeOptions, this.hsts,
+					this.frameOptions, this.xss));
 		}
 	}
 
@@ -1551,7 +1548,8 @@
 		}
 
 		@Override
-		public Mono<Void> filter(ServerWebExchange exchange, WebFilterChain chain) {
+		public Mono<Void> filter(ServerWebExchange exchange,
+			WebFilterChain chain) {
 			return this.webFilter.filter(exchange, chain);
 		}
 
@@ -1563,7 +1561,7 @@
 		@Override
 		public String toString() {
 			return "OrderedWebFilter{" + "webFilter=" + this.webFilter + ", order=" + this.order
-					+ '}';
+				+ '}';
 		}
 	}
 }
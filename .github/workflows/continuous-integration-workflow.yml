name: CI

on:
  push:
    branches-ignore:
      - "dependabot/**"
  schedule:
    - cron: '0 10 * * *' # Once per day at 10am UTC
  workflow_dispatch: # Manual trigger

env:
  GRADLE_ENTERPRISE_CACHE_USERNAME: ${{ secrets.GRADLE_ENTERPRISE_CACHE_USER }}
  GRADLE_ENTERPRISE_CACHE_PASSWORD: ${{ secrets.GRADLE_ENTERPRISE_CACHE_PASSWORD }}
  GRADLE_ENTERPRISE_ACCESS_KEY: ${{ secrets.GRADLE_ENTERPRISE_SECRET_ACCESS_KEY }}

permissions:
  contents: read

jobs:
  build:
    name: Build
    uses: spring-io/spring-security-release-tools/.github/workflows/build.yml@v1
    strategy:
      matrix:
<<<<<<< HEAD
        os: [ubuntu-latest, windows-latest]
    runs-on: ${{ matrix.os }}
    if: needs.prerequisites.outputs.runjobs
    steps:
      - uses: actions/checkout@v4
      - name: Set up JDK 17
        uses: actions/setup-java@v4
        with:
          java-version: '17'
          distribution: 'temurin'
          cache: 'gradle'
      - name: Set up Gradle
        uses: gradle/gradle-build-action@v3
      - name: Set up gradle user name
        run: echo 'systemProp.user.name=spring-builds+github' >> gradle.properties
      - name: Build with Gradle
        env:
          GRADLE_ENTERPRISE_CACHE_USERNAME: ${{ secrets.GRADLE_ENTERPRISE_CACHE_USER }}
          GRADLE_ENTERPRISE_CACHE_PASSWORD: ${{ secrets.GRADLE_ENTERPRISE_CACHE_PASSWORD }}
          GRADLE_ENTERPRISE_ACCESS_KEY: ${{ secrets.GRADLE_ENTERPRISE_SECRET_ACCESS_KEY }}
        run: ./gradlew clean build --continue -PartifactoryUsername="$ARTIFACTORY_USERNAME" -PartifactoryPassword="$ARTIFACTORY_PASSWORD"
  snapshot_tests:
    name: Test against snapshots
    needs: [prerequisites]
    strategy:
      matrix:
        include:
          - java-version: '21-ea'
            toolchain: '21'
          - java-version: '17'
            toolchain: '17'
    runs-on: ubuntu-latest
    if: needs.prerequisites.outputs.runjobs
    steps:
      - uses: actions/checkout@v4
      - name: Set up gradle
        uses: spring-io/spring-gradle-build-action@v2
        with:
          java-version: ${{ matrix.java-version }}
          distribution: 'temurin'
      - name: Snapshot Tests
        run: |
          export GRADLE_ENTERPRISE_CACHE_USERNAME="$GRADLE_ENTERPRISE_CACHE_USER"
          export GRADLE_ENTERPRISE_CACHE_PASSWORD="$GRADLE_ENTERPRISE_CACHE_PASSWORD"
          export GRADLE_ENTERPRISE_ACCESS_KEY="$GRADLE_ENTERPRISE_SECRET_ACCESS_KEY"
          ./gradlew test --refresh-dependencies -PartifactoryUsername="$ARTIFACTORY_USERNAME" -PartifactoryPassword="$ARTIFACTORY_PASSWORD" -PforceMavenRepositories=snapshot -PisOverrideVersionCatalog -PtestToolchain=${{ matrix.toolchain }} -PspringFrameworkVersion='6.1.+' -PreactorVersion='2023.0.+' -PspringDataVersion='2023.1.+' -PlocksDisabled --stacktrace
  check_samples:
    name: Check Samples project
    needs: [prerequisites]
=======
        os: [ ubuntu-latest, windows-latest ]
        jdk: [ 17 ]
    with:
      runs-on: ${{ matrix.os }}
      java-version: ${{ matrix.jdk }}
      distribution: temurin
    secrets: inherit
  test:
    name: Test Against Snapshots
    uses: spring-io/spring-security-release-tools/.github/workflows/test.yml@v1
    strategy:
      matrix:
        java-version: [ 17 ]
    with:
      java-version: ${{ matrix.java-version }}
      test-args: --refresh-dependencies -PforceMavenRepositories=snapshot -PisOverrideVersionCatalog -PspringFrameworkVersion=6.0.+ -PreactorVersion=2022.0.+ -PspringDataVersion=2022.0.+ --stacktrace
    secrets: inherit
  check-samples:
    name: Check Samples
>>>>>>> f11ba8f7
    runs-on: ubuntu-latest
    if: ${{ github.repository_owner == 'spring-projects' }}
    steps:
      - uses: actions/checkout@v4
      - name: Set up gradle
        uses: spring-io/spring-gradle-build-action@v2
        with:
          java-version: 17
          distribution: temurin
      - name: Check samples project
        env:
          LOCAL_REPOSITORY_PATH: ${{ github.workspace }}/build/publications/repos
          SAMPLES_DIR: ../spring-security-samples
        run: |
          # Extract version from gradle.properties
          version=$(cat gradle.properties | grep "version=" | awk -F'=' '{print $2}')
          # Extract samplesBranch from gradle.properties
          samples_branch=$(cat gradle.properties | grep "samplesBranch=" | awk -F'=' '{print $2}')
          ./gradlew publishMavenJavaPublicationToLocalRepository
          ./gradlew cloneRepository -PrepositoryName="spring-projects/spring-security-samples" -Pref="$samples_branch" -PcloneOutputDirectory="$SAMPLES_DIR"
          ./gradlew --project-dir "$SAMPLES_DIR" --init-script spring-security-ci.gradle -PlocalRepositoryPath="$LOCAL_REPOSITORY_PATH" -PspringSecurityVersion="$version" :runAllTests
  check-tangles:
    name: Check for Package Tangles
    runs-on: ubuntu-latest
    if: ${{ github.repository_owner == 'spring-projects' }}
    steps:
      - uses: actions/checkout@v4
      - name: Set up gradle
        uses: spring-io/spring-gradle-build-action@v2
        with:
          java-version: 17
          distribution: temurin
      - name: Check for package tangles
        env:
          STRUCTURE101_LICENSEID: ${{ secrets.STRUCTURE101_LICENSEID }}
        run: |
          ./gradlew check s101 -Ps101.licenseId="$STRUCTURE101_LICENSEID" --stacktrace
  deploy-artifacts:
    name: Deploy Artifacts
    needs: [ build, test, check-samples, check-tangles ]
    uses: spring-io/spring-security-release-tools/.github/workflows/deploy-artifacts.yml@v1
    with:
      should-deploy-artifacts: ${{ needs.build.outputs.should-deploy-artifacts }}
    secrets: inherit
  deploy-docs:
    name: Deploy Docs
    needs: [ build, test, check-samples, check-tangles ]
    uses: spring-io/spring-security-release-tools/.github/workflows/deploy-docs.yml@v1
    with:
      should-deploy-docs: ${{ needs.build.outputs.should-deploy-artifacts }}
    secrets: inherit
  deploy-schema:
    name: Deploy Schema
    needs: [ build, test, check-samples, check-tangles ]
    uses: spring-io/spring-security-release-tools/.github/workflows/deploy-schema.yml@v1
    with:
      should-deploy-schema: ${{ needs.build.outputs.should-deploy-artifacts }}
    secrets: inherit
  perform-release:
    name: Perform Release
    needs: [ deploy-artifacts, deploy-docs, deploy-schema ]
    uses: spring-io/spring-security-release-tools/.github/workflows/perform-release.yml@v1
    with:
      should-perform-release: ${{ needs.deploy-artifacts.outputs.artifacts-deployed }}
      project-version: ${{ needs.deploy-artifacts.outputs.project-version }}
      milestone-repo-url: https://repo.spring.io/artifactory/milestone
      release-repo-url: https://repo1.maven.org/maven2
      artifact-path: org/springframework/security/spring-security-core
      slack-announcing-id: spring-security-announcing
    secrets: inherit
  notify_result:
    name: Check for failures
    needs: [ perform-release ]
    if: failure()
    runs-on: ubuntu-latest
    permissions:
      actions: read
    steps:
      - name: Send Slack message
        # Workaround while waiting for Gamesight/slack-workflow-status#38 to be fixed
        # See https://github.com/Gamesight/slack-workflow-status/issues/38
        uses: sjohnr/slack-workflow-status@v1-beta
        with:
          repo_token: ${{ secrets.GITHUB_TOKEN }}
          slack_webhook_url: ${{ secrets.SLACK_WEBHOOK_URL }}
          channel: '#spring-security-ci'
          name: 'CI Notifier'<|MERGE_RESOLUTION|>--- conflicted
+++ resolved
@@ -22,57 +22,6 @@
     uses: spring-io/spring-security-release-tools/.github/workflows/build.yml@v1
     strategy:
       matrix:
-<<<<<<< HEAD
-        os: [ubuntu-latest, windows-latest]
-    runs-on: ${{ matrix.os }}
-    if: needs.prerequisites.outputs.runjobs
-    steps:
-      - uses: actions/checkout@v4
-      - name: Set up JDK 17
-        uses: actions/setup-java@v4
-        with:
-          java-version: '17'
-          distribution: 'temurin'
-          cache: 'gradle'
-      - name: Set up Gradle
-        uses: gradle/gradle-build-action@v3
-      - name: Set up gradle user name
-        run: echo 'systemProp.user.name=spring-builds+github' >> gradle.properties
-      - name: Build with Gradle
-        env:
-          GRADLE_ENTERPRISE_CACHE_USERNAME: ${{ secrets.GRADLE_ENTERPRISE_CACHE_USER }}
-          GRADLE_ENTERPRISE_CACHE_PASSWORD: ${{ secrets.GRADLE_ENTERPRISE_CACHE_PASSWORD }}
-          GRADLE_ENTERPRISE_ACCESS_KEY: ${{ secrets.GRADLE_ENTERPRISE_SECRET_ACCESS_KEY }}
-        run: ./gradlew clean build --continue -PartifactoryUsername="$ARTIFACTORY_USERNAME" -PartifactoryPassword="$ARTIFACTORY_PASSWORD"
-  snapshot_tests:
-    name: Test against snapshots
-    needs: [prerequisites]
-    strategy:
-      matrix:
-        include:
-          - java-version: '21-ea'
-            toolchain: '21'
-          - java-version: '17'
-            toolchain: '17'
-    runs-on: ubuntu-latest
-    if: needs.prerequisites.outputs.runjobs
-    steps:
-      - uses: actions/checkout@v4
-      - name: Set up gradle
-        uses: spring-io/spring-gradle-build-action@v2
-        with:
-          java-version: ${{ matrix.java-version }}
-          distribution: 'temurin'
-      - name: Snapshot Tests
-        run: |
-          export GRADLE_ENTERPRISE_CACHE_USERNAME="$GRADLE_ENTERPRISE_CACHE_USER"
-          export GRADLE_ENTERPRISE_CACHE_PASSWORD="$GRADLE_ENTERPRISE_CACHE_PASSWORD"
-          export GRADLE_ENTERPRISE_ACCESS_KEY="$GRADLE_ENTERPRISE_SECRET_ACCESS_KEY"
-          ./gradlew test --refresh-dependencies -PartifactoryUsername="$ARTIFACTORY_USERNAME" -PartifactoryPassword="$ARTIFACTORY_PASSWORD" -PforceMavenRepositories=snapshot -PisOverrideVersionCatalog -PtestToolchain=${{ matrix.toolchain }} -PspringFrameworkVersion='6.1.+' -PreactorVersion='2023.0.+' -PspringDataVersion='2023.1.+' -PlocksDisabled --stacktrace
-  check_samples:
-    name: Check Samples project
-    needs: [prerequisites]
-=======
         os: [ ubuntu-latest, windows-latest ]
         jdk: [ 17 ]
     with:
@@ -85,14 +34,17 @@
     uses: spring-io/spring-security-release-tools/.github/workflows/test.yml@v1
     strategy:
       matrix:
-        java-version: [ 17 ]
+        include:
+          - java-version: 21-ea
+            toolchain: 21
+          - java-version: 17
+            toolchain: 17
     with:
       java-version: ${{ matrix.java-version }}
-      test-args: --refresh-dependencies -PforceMavenRepositories=snapshot -PisOverrideVersionCatalog -PspringFrameworkVersion=6.0.+ -PreactorVersion=2022.0.+ -PspringDataVersion=2022.0.+ --stacktrace
+      test-args: --refresh-dependencies -PforceMavenRepositories=snapshot -PisOverrideVersionCatalog -PtestToolchain=${{ matrix.toolchain }} -PspringFrameworkVersion=6.1.+ -PreactorVersion=2023.0.+ -PspringDataVersion=2023.0.+ --stacktrace
     secrets: inherit
   check-samples:
     name: Check Samples
->>>>>>> f11ba8f7
     runs-on: ubuntu-latest
     if: ${{ github.repository_owner == 'spring-projects' }}
     steps:

<<<<<<< HEAD
name: 'ROOT'
version: 5.7.4
prerelease: '-SNAPSHOT'
=======
name: ROOT
version: true
title: Documentation
nav:
- modules/ROOT/nav.adoc
ext:
  collector:
    run:
      command: gradlew -q -PbuildSrc.skipTests=true "-Dorg.gradle.jvmargs=-Xmx3g -XX:+HeapDumpOnOutOfMemoryError" :spring-security-docs:generateAntora
      local: true
    scan:
      dir: ./build/generateAntora
>>>>>>> e0843aab
<|MERGE_RESOLUTION|>--- conflicted
+++ resolved
@@ -1,8 +1,3 @@
-<<<<<<< HEAD
-name: 'ROOT'
-version: 5.7.4
-prerelease: '-SNAPSHOT'
-=======
 name: ROOT
 version: true
 title: Documentation
@@ -14,5 +9,4 @@
       command: gradlew -q -PbuildSrc.skipTests=true "-Dorg.gradle.jvmargs=-Xmx3g -XX:+HeapDumpOnOutOfMemoryError" :spring-security-docs:generateAntora
       local: true
     scan:
-      dir: ./build/generateAntora
->>>>>>> e0843aab
+      dir: ./build/generateAntora